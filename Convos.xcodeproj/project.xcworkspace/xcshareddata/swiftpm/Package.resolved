{
<<<<<<< HEAD
  "originHash" : "668b6c30e4b12ca909b5475f95aa904531004d7f1cad065fa15148916e986f3d",
=======
  "originHash" : "27dacf56cde91cb9dbed2024ac8258f0d2412526bf87657611ec3c405829f1e9",
>>>>>>> b072693a
  "pins" : [
    {
      "identity" : "abseil-cpp-binary",
      "kind" : "remoteSourceControl",
      "location" : "https://github.com/google/abseil-cpp-binary.git",
      "state" : {
        "revision" : "bbe8b69694d7873315fd3a4ad41efe043e1c07c5",
        "version" : "1.2024072200.0"
      }
    },
    {
      "identity" : "app-check",
      "kind" : "remoteSourceControl",
      "location" : "https://github.com/google/app-check.git",
      "state" : {
        "revision" : "61b85103a1aeed8218f17c794687781505fbbef5",
        "version" : "11.2.0"
      }
    },
    {
      "identity" : "connect-swift",
      "kind" : "remoteSourceControl",
      "location" : "https://github.com/bufbuild/connect-swift",
      "state" : {
        "revision" : "a8c984a1077f78e94e0884c5c11683a7f684f92c",
        "version" : "1.0.0"
      }
    },
    {
      "identity" : "cryptoswift",
      "kind" : "remoteSourceControl",
      "location" : "https://github.com/krzyzanowskim/CryptoSwift.git",
      "state" : {
        "revision" : "e45a26384239e028ec87fbcc788f513b67e10d8f",
        "version" : "1.9.0"
      }
    },
    {
      "identity" : "csecp256k1.swift",
      "kind" : "remoteSourceControl",
      "location" : "https://github.com/tesseract-one/CSecp256k1.swift.git",
      "state" : {
        "revision" : "cfbd6f540d5084bc96a60af841121472fbe725a3",
        "version" : "0.2.0"
      }
    },
    {
      "identity" : "differencekit",
      "kind" : "remoteSourceControl",
      "location" : "https://github.com/ra1028/DifferenceKit.git",
      "state" : {
        "revision" : "073b9671ce2b9b5b96398611427a1f929927e428",
        "version" : "1.3.0"
      }
    },
    {
      "identity" : "firebase-ios-sdk",
      "kind" : "remoteSourceControl",
      "location" : "https://github.com/firebase/firebase-ios-sdk",
      "state" : {
        "revision" : "b9bf3adac18e6e3059167194aeb632f15a5ba4b2",
        "version" : "12.1.0"
      }
    },
    {
      "identity" : "google-ads-on-device-conversion-ios-sdk",
      "kind" : "remoteSourceControl",
      "location" : "https://github.com/googleads/google-ads-on-device-conversion-ios-sdk",
      "state" : {
        "revision" : "e15f979c3eaf477d24e5bfec9d87f1d76fbac297",
        "version" : "2.2.0"
      }
    },
    {
      "identity" : "googleappmeasurement",
      "kind" : "remoteSourceControl",
      "location" : "https://github.com/google/GoogleAppMeasurement.git",
      "state" : {
        "revision" : "883305109ead4599e4ca59591754ee72e81e6b5e",
        "version" : "12.1.0"
      }
    },
    {
      "identity" : "googledatatransport",
      "kind" : "remoteSourceControl",
      "location" : "https://github.com/google/GoogleDataTransport.git",
      "state" : {
        "revision" : "617af071af9aa1d6a091d59a202910ac482128f9",
        "version" : "10.1.0"
      }
    },
    {
      "identity" : "googleutilities",
      "kind" : "remoteSourceControl",
      "location" : "https://github.com/google/GoogleUtilities.git",
      "state" : {
        "revision" : "60da361632d0de02786f709bdc0c4df340f7613e",
        "version" : "8.1.0"
      }
    },
    {
      "identity" : "grdb.swift",
      "kind" : "remoteSourceControl",
      "location" : "https://github.com/groue/GRDB.swift.git",
      "state" : {
        "revision" : "a5a1be26b4513dc7ec360eb56bc08a345bac6649",
        "version" : "7.5.0"
      }
    },
    {
      "identity" : "grpc-binary",
      "kind" : "remoteSourceControl",
      "location" : "https://github.com/google/grpc-binary.git",
      "state" : {
        "revision" : "cc0001a0cf963aa40501d9c2b181e7fc9fd8ec71",
        "version" : "1.69.0"
      }
    },
    {
      "identity" : "gtm-session-fetcher",
      "kind" : "remoteSourceControl",
      "location" : "https://github.com/google/gtm-session-fetcher.git",
      "state" : {
        "revision" : "fb7f2740b1570d2f7599c6bb9531bf4fad6974b7",
        "version" : "5.0.0"
      }
    },
    {
      "identity" : "interop-ios-for-google-sdks",
      "kind" : "remoteSourceControl",
      "location" : "https://github.com/google/interop-ios-for-google-sdks.git",
      "state" : {
        "revision" : "040d087ac2267d2ddd4cca36c757d1c6a05fdbfe",
        "version" : "101.0.0"
      }
    },
    {
      "identity" : "leveldb",
      "kind" : "remoteSourceControl",
      "location" : "https://github.com/firebase/leveldb.git",
      "state" : {
        "revision" : "a0bc79961d7be727d258d33d5a6b2f1023270ba1",
        "version" : "1.22.5"
      }
    },
    {
      "identity" : "libxmtp-swift",
      "kind" : "remoteSourceControl",
      "location" : "https://github.com/xmtp/libxmtp-swift.git",
      "state" : {
        "revision" : "6bbb0aacd82070cdef041e808402836c768e2f0e",
        "version" : "4.4.0"
      }
    },
    {
      "identity" : "nanopb",
      "kind" : "remoteSourceControl",
      "location" : "https://github.com/firebase/nanopb.git",
      "state" : {
        "revision" : "b7e1104502eca3a213b46303391ca4d3bc8ddec1",
        "version" : "2.30910.0"
      }
    },
    {
      "identity" : "promises",
      "kind" : "remoteSourceControl",
      "location" : "https://github.com/google/promises.git",
      "state" : {
        "revision" : "540318ecedd63d883069ae7f1ed811a2df00b6ac",
        "version" : "2.4.0"
      }
    },
    {
      "identity" : "swift-atomics",
      "kind" : "remoteSourceControl",
      "location" : "https://github.com/apple/swift-atomics.git",
      "state" : {
        "revision" : "cd142fd2f64be2100422d658e7411e39489da985",
        "version" : "1.2.0"
      }
    },
    {
      "identity" : "swift-collections",
      "kind" : "remoteSourceControl",
      "location" : "https://github.com/apple/swift-collections.git",
      "state" : {
        "revision" : "8c0c0a8b49e080e54e5e328cc552821ff07cd341",
        "version" : "1.2.1"
      }
    },
    {
      "identity" : "swift-nio",
      "kind" : "remoteSourceControl",
      "location" : "https://github.com/apple/swift-nio.git",
      "state" : {
        "revision" : "34d486b01cd891297ac615e40d5999536a1e138d",
        "version" : "2.83.0"
      }
    },
    {
      "identity" : "swift-nio-http2",
      "kind" : "remoteSourceControl",
      "location" : "https://github.com/apple/swift-nio-http2.git",
      "state" : {
        "revision" : "4281466512f63d1bd530e33f4aa6993ee7864be0",
        "version" : "1.36.0"
      }
    },
    {
      "identity" : "swift-nio-ssl",
      "kind" : "remoteSourceControl",
      "location" : "https://github.com/apple/swift-nio-ssl.git",
      "state" : {
        "revision" : "4b38f35946d00d8f6176fe58f96d83aba64b36c7",
        "version" : "2.31.0"
      }
    },
    {
      "identity" : "swift-protobuf",
      "kind" : "remoteSourceControl",
      "location" : "https://github.com/apple/swift-protobuf.git",
      "state" : {
        "revision" : "d72aed98f8253ec1aa9ea1141e28150f408cf17f",
        "version" : "1.29.0"
      }
    },
    {
      "identity" : "swift-system",
      "kind" : "remoteSourceControl",
      "location" : "https://github.com/apple/swift-system.git",
      "state" : {
        "revision" : "890830fff1a577dc83134890c7984020c5f6b43b",
        "version" : "1.6.2"
      }
    },
    {
      "identity" : "swiftlintplugins",
      "kind" : "remoteSourceControl",
      "location" : "https://github.com/SimplyDanny/SwiftLintPlugins",
      "state" : {
        "revision" : "6166499ede0efe43c3809f101d2c3cd409e2b77a",
        "version" : "0.61.0"
      }
    },
    {
      "identity" : "swiftui-introspect",
      "kind" : "remoteSourceControl",
      "location" : "https://github.com/siteline/swiftui-introspect.git",
      "state" : {
        "revision" : "9bedf1e79c7b7c34b35b74bef126f56d2400ef7f",
        "version" : "1.4.0-beta.4"
      }
    },
    {
      "identity" : "xmtp-ios",
      "kind" : "remoteSourceControl",
      "location" : "https://github.com/xmtp/xmtp-ios.git",
      "state" : {
        "revision" : "6b990f9ea6d9356a4df6866c68639b22f42a5aa8",
        "version" : "4.4.0"
      }
    }
  ],
  "version" : 3
}<|MERGE_RESOLUTION|>--- conflicted
+++ resolved
@@ -1,9 +1,5 @@
 {
-<<<<<<< HEAD
   "originHash" : "668b6c30e4b12ca909b5475f95aa904531004d7f1cad065fa15148916e986f3d",
-=======
-  "originHash" : "27dacf56cde91cb9dbed2024ac8258f0d2412526bf87657611ec3c405829f1e9",
->>>>>>> b072693a
   "pins" : [
     {
       "identity" : "abseil-cpp-binary",
