{
  "originHash" : "fa9f74ee41d62abb7ea7d5df2fbc92249b15700024263584ed7af46d725a0d7c",
  "pins" : [
    {
      "identity" : "anchorkit",
      "kind" : "remoteSourceControl",
      "location" : "https://github.com/Weebly/AnchorKit.git",
      "state" : {
        "revision" : "d8ac708856ee1975c705ebd44b0fa2b68e393e58",
        "version" : "3.0.3"
      }
    },
    {
      "identity" : "base58",
      "kind" : "remoteSourceControl",
      "location" : "https://github.com/anquii/Base58.git",
      "state" : {
        "revision" : "7e4a1e4e6813c750ed2f9e80a0494c608eebb2ca",
        "version" : "1.0.1"
      }
    },
    {
      "identity" : "base58check",
      "kind" : "remoteSourceControl",
      "location" : "https://github.com/anquii/Base58Check.git",
      "state" : {
        "revision" : "f35a770ff7f3fd553cc44057f492c0107cc7b481",
        "version" : "1.0.1"
      }
    },
    {
      "identity" : "bigint",
      "kind" : "remoteSourceControl",
      "location" : "https://github.com/attaswift/BigInt.git",
      "state" : {
        "revision" : "0ed110f7555c34ff468e72e1686e59721f2b0da6",
        "version" : "5.3.0"
      }
    },
    {
      "identity" : "connect-swift",
      "kind" : "remoteSourceControl",
      "location" : "https://github.com/bufbuild/connect-swift",
      "state" : {
        "revision" : "a8c984a1077f78e94e0884c5c11683a7f684f92c",
        "version" : "1.0.0"
      }
    },
    {
      "identity" : "cryptoswift",
      "kind" : "remoteSourceControl",
      "location" : "https://github.com/krzyzanowskim/CryptoSwift.git",
      "state" : {
        "revision" : "678d442c6f7828def400a70ae15968aef67ef52d",
        "version" : "1.8.3"
      }
    },
    {
      "identity" : "csecp256k1.swift",
      "kind" : "remoteSourceControl",
      "location" : "https://github.com/tesseract-one/CSecp256k1.swift.git",
      "state" : {
        "revision" : "cfbd6f540d5084bc96a60af841121472fbe725a3",
        "version" : "0.2.0"
      }
    },
    {
      "identity" : "differencekit",
      "kind" : "remoteSourceControl",
      "location" : "https://github.com/ra1028/DifferenceKit.git",
      "state" : {
        "revision" : "073b9671ce2b9b5b96398611427a1f929927e428",
        "version" : "1.3.0"
      }
    },
    {
      "identity" : "factory",
      "kind" : "remoteSourceControl",
      "location" : "https://github.com/hmlongco/Factory",
      "state" : {
<<<<<<< HEAD
        "revision" : "22157b88670bbeac591895c0fc8b8f7f340cf757",
        "version" : "2.5.0"
=======
        "revision" : "f1e35a1672fcb71a40ef6b7aaf1ea38a458c4485",
        "version" : "2.4.12"
      }
    },
    {
      "identity" : "grdb.swift",
      "kind" : "remoteSourceControl",
      "location" : "https://github.com/groue/GRDB.swift",
      "state" : {
        "revision" : "a5a1be26b4513dc7ec360eb56bc08a345bac6649",
        "version" : "7.5.0"
>>>>>>> 34a2de9b
      }
    },
    {
      "identity" : "libxmtp-swift",
      "kind" : "remoteSourceControl",
      "location" : "https://github.com/xmtp/libxmtp-swift.git",
      "state" : {
        "revision" : "f40dd2de8edd8feb7bdd65df445a167e1b6ca8e9",
        "version" : "4.0.5"
      }
    },
    {
      "identity" : "openapikit",
      "kind" : "remoteSourceControl",
      "location" : "https://github.com/mattpolzin/OpenAPIKit",
      "state" : {
        "revision" : "da7d3a5ddff0dd8e5e9fdb5585d186d645bcc21b",
        "version" : "3.5.0"
      }
    },
    {
      "identity" : "passkeyauth",
      "kind" : "remoteSourceControl",
      "location" : "https://github.com/ephemeraHQ/PasskeyAuth.git",
      "state" : {
        "branch" : "main",
        "revision" : "83b095bf90f715c5eede8e6e0839c6a9894252be"
      }
    },
    {
      "identity" : "posthog-ios",
      "kind" : "remoteSourceControl",
      "location" : "https://github.com/PostHog/posthog-ios.git",
      "state" : {
<<<<<<< HEAD
        "revision" : "479ce5ba9ce899dfe969dea7c88cd110adb800e7",
        "version" : "3.25.1"
=======
        "revision" : "d640df892fcb3bbeadf02b9ec28eeb682df53d24",
        "version" : "3.25.0"
>>>>>>> 34a2de9b
      }
    },
    {
      "identity" : "sentry-cocoa",
      "kind" : "remoteSourceControl",
      "location" : "https://github.com/getsentry/sentry-cocoa",
      "state" : {
<<<<<<< HEAD
        "revision" : "d87b07a27cd9a082d367261d7199a96a54e59f1d",
        "version" : "8.50.2"
=======
        "revision" : "6c81e671154e63464dd6749b7ba3279dd390a146",
        "version" : "8.50.1"
>>>>>>> 34a2de9b
      }
    },
    {
      "identity" : "swift-algorithms",
      "kind" : "remoteSourceControl",
      "location" : "https://github.com/apple/swift-algorithms",
      "state" : {
        "revision" : "87e50f483c54e6efd60e885f7f5aa946cee68023",
        "version" : "1.2.1"
      }
    },
    {
      "identity" : "swift-argument-parser",
      "kind" : "remoteSourceControl",
      "location" : "https://github.com/apple/swift-argument-parser",
      "state" : {
        "revision" : "41982a3656a71c768319979febd796c6fd111d5c",
        "version" : "1.5.0"
      }
    },
    {
      "identity" : "swift-atomics",
      "kind" : "remoteSourceControl",
      "location" : "https://github.com/apple/swift-atomics.git",
      "state" : {
        "revision" : "cd142fd2f64be2100422d658e7411e39489da985",
        "version" : "1.2.0"
      }
    },
    {
      "identity" : "swift-bigint",
      "kind" : "remoteSourceControl",
      "location" : "https://github.com/mkrd/Swift-BigInt.git",
      "state" : {
        "revision" : "b07e961f4c999671cf8c2dc80e740899e8946013",
        "version" : "2.3.0"
      }
    },
    {
      "identity" : "swift-collections",
      "kind" : "remoteSourceControl",
      "location" : "https://github.com/apple/swift-collections",
      "state" : {
        "revision" : "671108c96644956dddcd89dd59c203dcdb36cec7",
        "version" : "1.1.4"
      }
    },
    {
      "identity" : "swift-http-types",
      "kind" : "remoteSourceControl",
      "location" : "https://github.com/apple/swift-http-types",
      "state" : {
        "revision" : "a0a57e949a8903563aba4615869310c0ebf14c03",
        "version" : "1.4.0"
      }
    },
    {
      "identity" : "swift-nio",
      "kind" : "remoteSourceControl",
      "location" : "https://github.com/apple/swift-nio.git",
      "state" : {
        "revision" : "34d486b01cd891297ac615e40d5999536a1e138d",
        "version" : "2.83.0"
      }
    },
    {
      "identity" : "swift-nio-http2",
      "kind" : "remoteSourceControl",
      "location" : "https://github.com/apple/swift-nio-http2.git",
      "state" : {
        "revision" : "4281466512f63d1bd530e33f4aa6993ee7864be0",
        "version" : "1.36.0"
      }
    },
    {
      "identity" : "swift-nio-ssl",
      "kind" : "remoteSourceControl",
      "location" : "https://github.com/apple/swift-nio-ssl.git",
      "state" : {
        "revision" : "4b38f35946d00d8f6176fe58f96d83aba64b36c7",
        "version" : "2.31.0"
      }
    },
    {
      "identity" : "swift-numerics",
      "kind" : "remoteSourceControl",
      "location" : "https://github.com/apple/swift-numerics.git",
      "state" : {
        "revision" : "e0ec0f5f3af6f3e4d5e7a19d2af26b481acb6ba8",
        "version" : "1.0.3"
      }
    },
    {
      "identity" : "swift-openapi-generator",
      "kind" : "remoteSourceControl",
      "location" : "https://github.com/apple/swift-openapi-generator",
      "state" : {
        "revision" : "02cab48b66b4b412013827c2938adaf0eb67dc8d",
        "version" : "1.7.2"
      }
    },
    {
      "identity" : "swift-openapi-runtime",
      "kind" : "remoteSourceControl",
      "location" : "https://github.com/apple/swift-openapi-runtime",
      "state" : {
        "revision" : "8f33cc5dfe81169fb167da73584b9c72c3e8bc23",
        "version" : "1.8.2"
      }
    },
    {
      "identity" : "swift-openapi-urlsession",
      "kind" : "remoteSourceControl",
      "location" : "https://github.com/apple/swift-openapi-urlsession",
      "state" : {
        "revision" : "6fac6f7c428d5feea2639b5f5c8b06ddfb79434b",
        "version" : "1.1.0"
      }
    },
    {
      "identity" : "swift-protobuf",
      "kind" : "remoteSourceControl",
      "location" : "https://github.com/apple/swift-protobuf.git",
      "state" : {
        "revision" : "d72aed98f8253ec1aa9ea1141e28150f408cf17f",
        "version" : "1.29.0"
      }
    },
    {
      "identity" : "swift-sdk",
      "kind" : "remoteSourceControl",
      "location" : "https://github.com/tkhq/swift-sdk.git",
      "state" : {
        "branch" : "taylor/sessions",
        "revision" : "badaed4044b7bb394e6d30d9a4f130f58ee2359f"
      }
    },
    {
      "identity" : "swift-system",
      "kind" : "remoteSourceControl",
      "location" : "https://github.com/apple/swift-system.git",
      "state" : {
        "revision" : "a34201439c74b53f0fd71ef11741af7e7caf01e1",
        "version" : "1.4.2"
      }
    },
    {
      "identity" : "swiftlintplugins",
      "kind" : "remoteSourceControl",
      "location" : "https://github.com/SimplyDanny/SwiftLintPlugins",
      "state" : {
        "revision" : "8545ddf4de043e6f2051c5cf204f39ef778ebf6b",
        "version" : "0.59.1"
      }
    },
    {
      "identity" : "valet",
      "kind" : "remoteSourceControl",
      "location" : "https://github.com/Square/Valet",
      "state" : {
        "revision" : "3df8eaa90e1fa0d80830733cdc3c9e098146af3d",
        "version" : "4.3.0"
      }
    },
    {
      "identity" : "xmtp-ios",
      "kind" : "remoteSourceControl",
      "location" : "https://github.com/xmtp/xmtp-ios.git",
      "state" : {
        "revision" : "f94209ae27d872ba250bc80ecd4c4b8343ccd3db",
        "version" : "4.0.7"
      }
    },
    {
      "identity" : "yams",
      "kind" : "remoteSourceControl",
      "location" : "https://github.com/jpsim/Yams",
      "state" : {
        "revision" : "3d6871d5b4a5cd519adf233fbb576e0a2af71c17",
        "version" : "5.4.0"
      }
    }
  ],
  "version" : 3
}<|MERGE_RESOLUTION|>--- conflicted
+++ resolved
@@ -78,12 +78,8 @@
       "kind" : "remoteSourceControl",
       "location" : "https://github.com/hmlongco/Factory",
       "state" : {
-<<<<<<< HEAD
         "revision" : "22157b88670bbeac591895c0fc8b8f7f340cf757",
         "version" : "2.5.0"
-=======
-        "revision" : "f1e35a1672fcb71a40ef6b7aaf1ea38a458c4485",
-        "version" : "2.4.12"
       }
     },
     {
@@ -93,7 +89,6 @@
       "state" : {
         "revision" : "a5a1be26b4513dc7ec360eb56bc08a345bac6649",
         "version" : "7.5.0"
->>>>>>> 34a2de9b
       }
     },
     {
@@ -128,13 +123,8 @@
       "kind" : "remoteSourceControl",
       "location" : "https://github.com/PostHog/posthog-ios.git",
       "state" : {
-<<<<<<< HEAD
         "revision" : "479ce5ba9ce899dfe969dea7c88cd110adb800e7",
         "version" : "3.25.1"
-=======
-        "revision" : "d640df892fcb3bbeadf02b9ec28eeb682df53d24",
-        "version" : "3.25.0"
->>>>>>> 34a2de9b
       }
     },
     {
@@ -142,13 +132,8 @@
       "kind" : "remoteSourceControl",
       "location" : "https://github.com/getsentry/sentry-cocoa",
       "state" : {
-<<<<<<< HEAD
         "revision" : "d87b07a27cd9a082d367261d7199a96a54e59f1d",
         "version" : "8.50.2"
-=======
-        "revision" : "6c81e671154e63464dd6749b7ba3279dd390a146",
-        "version" : "8.50.1"
->>>>>>> 34a2de9b
       }
     },
     {
