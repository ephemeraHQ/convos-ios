--- conflicted
+++ resolved
@@ -17,14 +17,9 @@
     ],
     dependencies: [
         .package(url: "https://github.com/groue/GRDB.swift.git", exact: "7.5.0"),
-<<<<<<< HEAD
-        .package(url: "https://github.com/xmtp/xmtp-ios.git", from: "4.3.0"),
+        .package(url: "https://github.com/xmtp/xmtp-ios.git", from: "4.4.0"),
         .package(url: "https://github.com/SimplyDanny/SwiftLintPlugins", from: "0.59.1"),
         .package(url: "https://github.com/firebase/firebase-ios-sdk", from: "12.1.0")
-=======
-        .package(url: "https://github.com/xmtp/xmtp-ios.git", from: "4.4.0"),
-        .package(url: "https://github.com/SimplyDanny/SwiftLintPlugins", from: "0.59.1")
->>>>>>> 1f3538e0
     ],
     targets: [
         .target(
