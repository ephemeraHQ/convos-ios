import Foundation

/// Represents decoded notification content from NSE processing
public struct DecodedNotificationContent {
    public let title: String?
    public let body: String?

    public init(title: String?, body: String?) {
        self.title = title
        self.body = body
    }
}

/// Represents the payload structure of a push notification
<<<<<<< HEAD
public class PushNotificationPayload {
=======
public final class PushNotificationPayload {
>>>>>>> 4cd92dca
    public let inboxId: String?
    public let notificationType: NotificationType?
    public let notificationData: NotificationData?

    // Decoded content properties (mutable for NSE processing)
<<<<<<< HEAD
    public var decodedTitle: String?
    public var decodedBody: String?
=======
    public internal(set) var decodedTitle: String?
    public internal(set) var decodedBody: String?
>>>>>>> 4cd92dca

    public init(userInfo: [AnyHashable: Any]) {
        self.inboxId = userInfo["inboxId"] as? String
        self.notificationType = NotificationType(rawValue: userInfo["notificationType"] as? String ?? "")
        self.notificationData = NotificationData(dictionary: userInfo["notificationData"] as? [String: Any])
        self.decodedTitle = nil
        self.decodedBody = nil
    }
}

// MARK: - Notification Types

public enum NotificationType: String, CaseIterable {
    case protocolMessage = "Protocol"
    case inviteJoinRequest = "InviteJoinRequest"

    public var displayName: String {
        switch self {
        case .protocolMessage:
            return "Protocol Message"
        case .inviteJoinRequest:
            return "Invite Join Request"
        }
    }
}

// MARK: - Notification Data

public struct NotificationData {
    public let protocolData: ProtocolNotificationData?
    public let inviteData: InviteJoinRequestData?

    public init(dictionary: [String: Any]?) {
        guard let dict = dictionary else {
            self.protocolData = nil
            self.inviteData = nil
            return
        }

        self.protocolData = ProtocolNotificationData(dictionary: dict)
        self.inviteData = InviteJoinRequestData(dictionary: dict)
    }
}

// MARK: - Protocol Notification Data

public struct ProtocolNotificationData {
    public let contentTopic: String?
    public let encryptedMessage: String?

    public var conversationId: String? {
        guard let topic = contentTopic else { return nil }
        return topic.conversationIdFromXMTPGroupTopic
    }

    public init(dictionary: [String: Any]?) {
        guard let dict = dictionary else {
            self.contentTopic = nil
            self.encryptedMessage = nil
            return
        }

        self.contentTopic = dict["contentTopic"] as? String
        self.encryptedMessage = dict["encryptedMessage"] as? String
    }
}

// MARK: - Invite Join Request Data

public struct InviteJoinRequestData {
    public let requestId: String?
    public let requester: RequesterData?
    public let inviteCode: InviteCodeData?
    public let autoApprove: Bool

    public init(dictionary: [String: Any]?) {
        guard let dict = dictionary else {
            self.requestId = nil
            self.requester = nil
            self.inviteCode = nil
            self.autoApprove = false
            return
        }

        self.requestId = dict["id"] as? String ?? dict["requestId"] as? String
        self.requester = RequesterData(dictionary: dict["requester"] as? [String: Any])
        self.inviteCode = InviteCodeData(dictionary: dict["inviteCode"] as? [String: Any])
        self.autoApprove = dict["autoApprove"] as? Bool ?? false
    }
}

public struct RequesterData {
    public let id: String?
    public let xmtpId: String?
    public let profile: ProfileData?

    public init(dictionary: [String: Any]?) {
        guard let dict = dictionary else {
            self.id = nil
            self.xmtpId = nil
            self.profile = nil
            return
        }

        self.id = dict["id"] as? String
        self.xmtpId = dict["xmtpId"] as? String
        self.profile = ProfileData(dictionary: dict["profile"] as? [String: Any])
    }
}

public struct ProfileData {
    public let name: String?
    public let username: String?
    public let description: String?
    public let avatar: String?

    public init(dictionary: [String: Any]?) {
        guard let dict = dictionary else {
            self.name = nil
            self.username = nil
            self.description = nil
            self.avatar = nil
            return
        }

        self.name = dict["name"] as? String
        self.username = dict["username"] as? String
        self.description = dict["description"] as? String
        self.avatar = dict["avatar"] as? String
    }

    public var displayNameOrUsername: String {
        return name ?? username ?? "Someone"
    }
}

public struct InviteCodeData {
    public let id: String?
    public let name: String?
    public let groupId: String?

    public init(dictionary: [String: Any]?) {
        guard let dict = dictionary else {
            self.id = nil
            self.name = nil
            self.groupId = nil
            return
        }

        self.id = dict["id"] as? String
        self.name = dict["name"] as? String
        self.groupId = dict["groupId"] as? String
    }

    public var displayName: String {
        return name ?? "your group"
    }
}

// MARK: - Convenience Extensions

public extension PushNotificationPayload {
    /// Creates a thread identifier for grouping notifications
    var threadIdentifier: String? {
        switch notificationType {
        case .protocolMessage:
            return notificationData?.protocolData?.conversationId
        case .inviteJoinRequest:
            guard let inboxId = inboxId else { return nil }
            return "invites-\(inboxId)"
        case .none:
            return nil
        }
    }

    /// Generates a display title for the notification
    var displayTitle: String? {
        switch notificationType {
        case .inviteJoinRequest:
            return "Group Invitation"
        case .protocolMessage:
            return nil // Use default title
        case .none:
            return nil
        }
    }

    /// Generates a display body for the notification
    var displayBody: String? {
        switch notificationType {
        case .protocolMessage:
            return "New message"
        case .inviteJoinRequest:
            guard let inviteData = notificationData?.inviteData else {
                return "Someone requested to join your group"
            }

            let displayName = inviteData.requester?.profile?.displayNameOrUsername ?? "Someone"
            let groupName = inviteData.inviteCode?.displayName ?? "your group"

            if inviteData.autoApprove {
                return "\(displayName) joined \(groupName)"
            } else {
                return "\(displayName) requested to join \(groupName)"
            }
        case .none:
            return nil
        }
    }

    /// Generates a display title for the notification with decoded content
    /// - Returns: The display title with decoded content if available
    func displayTitleWithDecodedContent() -> String? {
        switch notificationType {
        case .protocolMessage:
<<<<<<< HEAD
            // Use decoded title if available, otherwise fall back to default
            if let decodedTitle = decodedTitle {
                return decodedTitle
=======
            // Use decoded title if available and non-empty, otherwise fall back to default
            if let decodedTitle = decodedTitle {
                let trimmed = decodedTitle.trimmingCharacters(in: .whitespacesAndNewlines)
                if !trimmed.isEmpty {
                    return trimmed
                }
>>>>>>> 4cd92dca
            }
            return displayTitle
        case .inviteJoinRequest:
            return displayTitle
        case .none:
            return nil
        }
    }

    /// Generates a display body for the notification with decoded content
    /// - Returns: The display body with decoded content if available
    func displayBodyWithDecodedContent() -> String? {
        switch notificationType {
        case .protocolMessage:
<<<<<<< HEAD
            // Use decoded body if available, otherwise fall back to default
            if let decodedBody = decodedBody {
                return decodedBody
=======
            // Use decoded body if available and non-empty, otherwise fall back to default
            if let decodedBody = decodedBody {
                let trimmed = decodedBody.trimmingCharacters(in: .whitespacesAndNewlines)
                if !trimmed.isEmpty {
                    return trimmed
                }
>>>>>>> 4cd92dca
            }
            return displayBody
        case .inviteJoinRequest:
            return displayBody
        case .none:
            return nil
        }
    }

    /// Checks if the notification has valid data for processing
    var isValid: Bool {
        return inboxId != nil && notificationType != nil
    }
}<|MERGE_RESOLUTION|>--- conflicted
+++ resolved
@@ -12,23 +12,14 @@
 }
 
 /// Represents the payload structure of a push notification
-<<<<<<< HEAD
-public class PushNotificationPayload {
-=======
 public final class PushNotificationPayload {
->>>>>>> 4cd92dca
     public let inboxId: String?
     public let notificationType: NotificationType?
     public let notificationData: NotificationData?
 
     // Decoded content properties (mutable for NSE processing)
-<<<<<<< HEAD
-    public var decodedTitle: String?
-    public var decodedBody: String?
-=======
     public internal(set) var decodedTitle: String?
     public internal(set) var decodedBody: String?
->>>>>>> 4cd92dca
 
     public init(userInfo: [AnyHashable: Any]) {
         self.inboxId = userInfo["inboxId"] as? String
@@ -244,18 +235,12 @@
     func displayTitleWithDecodedContent() -> String? {
         switch notificationType {
         case .protocolMessage:
-<<<<<<< HEAD
-            // Use decoded title if available, otherwise fall back to default
-            if let decodedTitle = decodedTitle {
-                return decodedTitle
-=======
             // Use decoded title if available and non-empty, otherwise fall back to default
             if let decodedTitle = decodedTitle {
                 let trimmed = decodedTitle.trimmingCharacters(in: .whitespacesAndNewlines)
                 if !trimmed.isEmpty {
                     return trimmed
                 }
->>>>>>> 4cd92dca
             }
             return displayTitle
         case .inviteJoinRequest:
@@ -270,18 +255,12 @@
     func displayBodyWithDecodedContent() -> String? {
         switch notificationType {
         case .protocolMessage:
-<<<<<<< HEAD
-            // Use decoded body if available, otherwise fall back to default
-            if let decodedBody = decodedBody {
-                return decodedBody
-=======
             // Use decoded body if available and non-empty, otherwise fall back to default
             if let decodedBody = decodedBody {
                 let trimmed = decodedBody.trimmingCharacters(in: .whitespacesAndNewlines)
                 if !trimmed.isEmpty {
                     return trimmed
                 }
->>>>>>> 4cd92dca
             }
             return displayBody
         case .inviteJoinRequest:
