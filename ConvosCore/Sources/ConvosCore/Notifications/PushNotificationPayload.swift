--- conflicted
+++ resolved
@@ -31,11 +31,7 @@
 
 /// Represents the payload structure of a push notification
 public final class PushNotificationPayload {
-<<<<<<< HEAD
-    public let clientId: String?
-=======
     public let inboxId: String?
->>>>>>> f8344416
     public let notificationData: NotificationData?
     public let apiJWT: String?
     public let userInfo: [AnyHashable: Any]
@@ -46,11 +42,7 @@
 
     public init(userInfo: [AnyHashable: Any]) {
         self.userInfo = userInfo
-<<<<<<< HEAD
-        self.clientId = userInfo["clientId"] as? String
-=======
         self.inboxId = userInfo["inboxId"] as? String
->>>>>>> f8344416
         self.notificationData = NotificationData(dictionary: userInfo["notificationData"] as? [String: Any])
         self.apiJWT = userInfo["apiJWT"] as? String
         self.decodedTitle = nil
@@ -94,7 +86,6 @@
 public struct ProtocolNotificationData {
     public let contentTopic: String?
     public let encryptedMessage: String?
-    public let messageType: String?
 
     public var conversationId: String? {
         guard let topic = contentTopic else { return nil }
@@ -105,16 +96,11 @@
         guard let dict = dictionary else {
             self.contentTopic = nil
             self.encryptedMessage = nil
-            self.messageType = nil
             return
         }
 
         self.contentTopic = dict["contentTopic"] as? String
         self.encryptedMessage = dict["encryptedMessage"] as? String
-<<<<<<< HEAD
-        self.messageType = dict["messageType"] as? String
-=======
->>>>>>> f8344416
     }
 }
 
@@ -206,12 +192,7 @@
     }
 
     /// Checks if the notification has valid data for processing
-    /// v2 notifications must have a clientId
     var isValid: Bool {
-<<<<<<< HEAD
-        return clientId != nil
-=======
         return inboxId != nil
->>>>>>> f8344416
     }
 }