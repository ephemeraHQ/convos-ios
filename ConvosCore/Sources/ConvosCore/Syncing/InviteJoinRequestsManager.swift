import Foundation
import GRDB
import XMTPiOS

public enum InviteJoinRequestError: Error {
    case invalidSignature
    case conversationNotFound(String)
    case invalidConversationType
    case missingTextContent
    case invalidInviteFormat
<<<<<<< HEAD
=======
    case expired
    case expiredConversation
>>>>>>> f8344416
}

protocol InviteJoinRequestsManagerProtocol {
    func start(with client: AnyClientProvider,
               apiClient: any ConvosAPIClientProtocol)
    func stop()
    func processJoinRequest(
        message: XMTPiOS.DecodedMessage,
        client: AnyClientProvider
    ) async throws -> String?
}

class InviteJoinRequestsManager: InviteJoinRequestsManagerProtocol {
    private let identityStore: any KeychainIdentityStoreProtocol
    private let databaseReader: any DatabaseReader

    private var streamMessagesTask: Task<Void, Never>?

    // Track last successful sync
    private var lastSynced: Date? {
        get {
            let timestamp = UserDefaults.standard.double(forKey: "org.convos.InviteJoinRequestsManager.lastSynced")
            return timestamp > 0 ? Date(timeIntervalSince1970: timestamp) : nil
        }
        set {
            UserDefaults.standard.set(newValue?.timeIntervalSince1970 ?? 0, forKey: "org.convos.InviteJoinRequestsManager.lastSynced")
        }
    }

    init(identityStore: any KeychainIdentityStoreProtocol,
         databaseReader: any DatabaseReader) {
        self.identityStore = identityStore
        self.databaseReader = databaseReader
    }

    deinit {
        streamMessagesTask?.cancel()
        streamMessagesTask = nil
    }

    // MARK: - Processing

    /// Process a message as a potential join request, with error handling
    /// - Parameters:
    ///   - message: The decoded message to process
    ///   - client: The XMTP client provider
    private func processJoinRequestSafely(
        message: XMTPiOS.DecodedMessage,
        client: AnyClientProvider
    ) async {
        do {
            if let conversationId = try await processJoinRequest(
                message: message,
                client: client
            ) {
                Logger.info("Successfully added \(message.senderInboxId) to conversation \(conversationId)")
            }
        } catch InviteJoinRequestError.missingTextContent {
            // Silently skip - not a join request
        } catch InviteJoinRequestError.invalidInviteFormat {
            // Silently skip - not a join request
        } catch InviteJoinRequestError.invalidSignature {
            Logger.error("Invalid signature in join request from \(message.senderInboxId)")
        } catch InviteJoinRequestError.conversationNotFound(let id) {
            Logger.error("Conversation \(id) not found for join request from \(message.senderInboxId)")
        } catch InviteJoinRequestError.invalidConversationType {
            Logger.error("Join request targets a DM instead of a group")
        } catch {
            Logger.error("Error processing join request: \(error)")
        }
    }

    /// Process a message as a potential join request
    /// - Parameters:
    ///   - message: The decoded message to process
    ///   - client: The XMTP client provider
    /// - Returns: The conversation ID that the sender was added to, or nil if not a valid join request
    func processJoinRequest(
        message: XMTPiOS.DecodedMessage,
        client: AnyClientProvider
    ) async throws -> String? {
        let senderInboxId = message.senderInboxId

        let dbMessage = try message.dbRepresentation()
        guard let text = dbMessage.text else {
            Logger.info("Message has no text content, not a join request")
            throw InviteJoinRequestError.missingTextContent
        }

        // Try to parse as signed invite
        let signedInvite: SignedInvite
        do {
            signedInvite = try SignedInvite.fromURLSafeSlug(text)
        } catch {
            Logger.info("Message text is not a valid signed invite format")
            throw InviteJoinRequestError.invalidInviteFormat
        }

<<<<<<< HEAD
=======
        guard !signedInvite.hasExpired else {
            Logger.info("Invite expired, cancelling join request...")
            throw InviteJoinRequestError.expired
        }

        guard !signedInvite.conversationHasExpired else {
            Logger.info("Conversation expired, cancelling join request...")
            throw InviteJoinRequestError.expiredConversation
        }

>>>>>>> f8344416
        let inboxId = signedInvite.payload.creatorInboxID
        let identity = try await identityStore.identity(for: inboxId)
        let publicKey = identity.keys.privateKey.publicKey.secp256K1Uncompressed.bytes

        do {
            let verifiedSignature = try signedInvite.verify(with: publicKey)
            guard verifiedSignature else {
                Logger.error("Failed verifying signature for invite from \(senderInboxId) - blocking DM")
                await blockDMConversation(client: client, conversationId: message.conversationId, senderInboxId: senderInboxId)
                throw InviteJoinRequestError.invalidSignature
            }
        } catch {
            Logger.error("Failed verifying signature for invite from \(senderInboxId) - blocking DM")
            await blockDMConversation(client: client, conversationId: message.conversationId, senderInboxId: senderInboxId)
            throw InviteJoinRequestError.invalidSignature
        }

        let privateKey: Data = identity.keys.privateKey.secp256K1.bytes
        let conversationToken = signedInvite.payload.conversationToken
        let conversationId = try InviteConversationToken.decodeConversationToken(
            conversationToken,
            creatorInboxId: client.inboxId,
            secp256k1PrivateKey: privateKey
        )

        guard let conversation = try await client.conversationsProvider.findConversation(
            conversationId: conversationId
        ), try conversation.consentState() == .allowed else {
            Logger.warning("Conversation \(conversationId) not found for join request from \(senderInboxId)")
            throw InviteJoinRequestError.conversationNotFound(conversationId)
        }

        switch conversation {
        case .group(let group):
            Logger.info("Adding \(senderInboxId) to group \(group.id)...")
            try await group.add(members: [senderInboxId])
            return group.id
        case .dm:
            Logger.warning("Expected Group but found DM from \(senderInboxId), ignoring invite join request")
            throw InviteJoinRequestError.invalidConversationType
        }
    }

    // MARK: - Sync Operations

    /// Sync all DMs to catch up on any missed join requests
    private func syncAllDms(client: AnyClientProvider) async {
        do {
            Logger.info("Syncing all DMs for join requests...")

            let inboxId = client.inboxId
            let syncStartTime = Date()

            // List all DMs with consent states .unknown
            _ = try await client.conversationsProvider.syncAllConversations(consentStates: [.unknown])
            let dms = try client.conversationsProvider.listDms(
                createdAfter: lastSynced,
                createdBefore: nil,
                limit: 250, // @jarodl max group size for now
                consentStates: [.unknown]
            )

            Logger.info("Found \(dms.count) DMs to check for join requests")

            // Process each DM in parallel
            await withTaskGroup(of: Void.self) { group in
                for dm in dms {
                    group.addTask { [weak self] in
                        do {
                            guard let self else { return }
                            let messages = try await dm.messages(afterNs: nil)
                                .filter { message in
                                    guard let encodedContentType = try? message.encodedContent.type else {
                                        return false
                                    }

                                    switch encodedContentType {
                                    case ContentTypeText:
                                        return message.senderInboxId != inboxId
                                    default:
                                        return false
                                    }
                                }
                            Logger.info("Found \(messages.count) messages as possible join requests")
                            for message in messages {
                                // Try to process as join request
                                await self.processJoinRequestSafely(
                                    message: message,
                                    client: client
                                )
                            }
                        } catch {
                            Logger.error("Error processing messages as join requests: \(error.localizedDescription)")
                        }
                    }
                }
            }

            // Update last synced timestamp after successful sync
            lastSynced = syncStartTime
            Logger.info("Completed DM sync for join requests")
        } catch {
            Logger.error("Error syncing DMs: \(error)")
        }
    }

    func start(with client: AnyClientProvider,
               apiClient: any ConvosAPIClientProtocol) {
        let inboxId = client.inboxId
        streamMessagesTask = Task { [weak self, client] in
            guard let self else { return }

            // Initial sync of all DMs to catch up on missed join requests
            await self.syncAllDms(client: client)

            do {
                Logger.info("Started streaming messages for invite join requests...")
                for try await message in client.conversationsProvider
                    .streamAllMessages(
                        type: .dms,
                        consentStates: [.unknown],
                        onClose: {
                            Logger.warning("Closing streamAllMessages...")
                        }
                    ).filter({ $0.senderInboxId != inboxId }) {
                    Logger.info("Processing potential join request from \(message.senderInboxId)")
                    await self.processJoinRequestSafely(
                        message: message,
                        client: client
                    )
                }
            } catch {
                Logger.error("Error streaming all messages: \(error)")
            }
        }
    }

    func stop() {
        streamMessagesTask?.cancel()
    }

    // MARK: - Private Helpers

    /// Blocks a DM conversation by setting its consent state to denied
    private func blockDMConversation(
        client: AnyClientProvider,
        conversationId: String,
        senderInboxId: String
    ) async {
        guard let dmConversation = try? await client.conversationsProvider.findConversation(
            conversationId: conversationId
        ) else {
            return
        }

        do {
            try await dmConversation.updateConsentState(state: .denied)
            Logger.info("Set consent state to .denied for DM with \(senderInboxId)")
        } catch {
            Logger.error("Failed to set consent state to .denied for DM with \(senderInboxId): \(error)")
        }
    }
}<|MERGE_RESOLUTION|>--- conflicted
+++ resolved
@@ -8,11 +8,8 @@
     case invalidConversationType
     case missingTextContent
     case invalidInviteFormat
-<<<<<<< HEAD
-=======
     case expired
     case expiredConversation
->>>>>>> f8344416
 }
 
 protocol InviteJoinRequestsManagerProtocol {
@@ -111,8 +108,6 @@
             throw InviteJoinRequestError.invalidInviteFormat
         }
 
-<<<<<<< HEAD
-=======
         guard !signedInvite.hasExpired else {
             Logger.info("Invite expired, cancelling join request...")
             throw InviteJoinRequestError.expired
@@ -123,7 +118,6 @@
             throw InviteJoinRequestError.expiredConversation
         }
 
->>>>>>> f8344416
         let inboxId = signedInvite.payload.creatorInboxID
         let identity = try await identityStore.identity(for: inboxId)
         let publicKey = identity.keys.privateKey.publicKey.secp256K1Uncompressed.bytes
