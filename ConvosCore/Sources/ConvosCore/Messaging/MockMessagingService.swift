--- conflicted
+++ resolved
@@ -37,13 +37,8 @@
 
     public func stopAndDelete() async {}
 
-<<<<<<< HEAD
-    public func reset() async {}
-=======
     public func registerForPushNotifications() async {
-        // Mock implementation - no-op
-    }
->>>>>>> b632a4a8
+    }
 
     public var inboxStateManager: any InboxStateManagerProtocol {
         self
