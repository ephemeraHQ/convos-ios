import Combine
import Foundation

public enum MessagingServiceState {
    case registering, authorized(String)
}

extension MessagingServiceProtocol {
    public var state: MessagingServiceState {
        switch inboxStateManager.currentState {
        case .ready(let result):
            return .authorized(result.client.inboxId)
        default:
            return .registering
        }
    }

    public func matches(inboxId: String) -> Bool {
        switch state {
        case .registering:
            false
        case .authorized(let messagingInboxId):
            messagingInboxId == inboxId
        }
    }
}

public protocol MessagingServiceProtocol: AnyObject {
    var state: MessagingServiceState { get }
    var inboxStateManager: any InboxStateManagerProtocol { get }

    func stop()
    func stopAndDelete()
    func stopAndDelete() async

<<<<<<< HEAD
=======
    func registerForPushNotifications() async

>>>>>>> f8344416
    func myProfileWriter() -> any MyProfileWriterProtocol

    func conversationStateManager() -> any ConversationStateManagerProtocol

    func conversationConsentWriter() -> any ConversationConsentWriterProtocol
    func conversationLocalStateWriter() -> any ConversationLocalStateWriterProtocol

    func messageWriter(for conversationId: String) -> any OutgoingMessageWriterProtocol

    func conversationMetadataWriter() -> any ConversationMetadataWriterProtocol
    func conversationPermissionsRepository() -> any ConversationPermissionsRepositoryProtocol

    func uploadImage(data: Data, filename: String) async throws -> String
    func uploadImageAndExecute(
        data: Data,
        filename: String,
        afterUpload: @escaping (String) async throws -> Void
    ) async throws -> String
}<|MERGE_RESOLUTION|>--- conflicted
+++ resolved
@@ -33,11 +33,8 @@
     func stopAndDelete()
     func stopAndDelete() async
 
-<<<<<<< HEAD
-=======
     func registerForPushNotifications() async
 
->>>>>>> f8344416
     func myProfileWriter() -> any MyProfileWriterProtocol
 
     func conversationStateManager() -> any ConversationStateManagerProtocol
