--- conflicted
+++ resolved
@@ -80,22 +80,8 @@
                 Logger.error("Failed to save consumed inbox to database: \(error)")
             }
 
-<<<<<<< HEAD
-            // Schedule creation of a new unused inbox for next time
-            Task(priority: .background) { [weak self] in
-                guard let self else { return }
-                await createNewUnusedInbox(
-                    databaseWriter: databaseWriter,
-                    databaseReader: databaseReader,
-                    environment: environment
-                )
-            }
-
-            // Device registration happens automatically when inbox becomes ready
-=======
             await unusedService.registerForPushNotifications()
 
->>>>>>> 0cabc715
             return unusedService
         }
 
