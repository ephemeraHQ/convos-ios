import Combine
import Foundation
import GRDB
import XMTPiOS

/// Extension providing push notification specific functionality for SingleInboxAuthProcessor
extension MessagingService {
    /// Processes a push notification when the inbox is ready
    /// - Parameters:
    ///   - payload: The decoded push notification payload
    func processPushNotification(
        payload: PushNotificationPayload
    ) async throws -> DecodedNotificationContent? {
        Logger.info("processPushNotification called for type: \(payload.notificationType?.rawValue ?? "nil")")
        let inboxReadyResult = try await inboxStateManager.waitForInboxReadyResult()
        return try await self.handlePushNotification(
            inboxReadyResult: inboxReadyResult,
            payload: payload
        )
    }

    /// Handles the actual push notification processing when inbox is ready
    /// - Parameters:
    ///   - inboxReadyResult: The ready inbox with client and API client
    ///   - payload: The decoded push notification payload
    private func handlePushNotification(
        inboxReadyResult: InboxReadyResult,
        payload: PushNotificationPayload
    ) async throws -> DecodedNotificationContent? {
        let client = inboxReadyResult.client
        let apiClient = inboxReadyResult.apiClient

<<<<<<< HEAD
        // If the payload contains an apiJWT token, use it as override for this NSE process
        if let apiJWT = payload.apiJWT {
            Logger.info("Using apiJWT from notification payload")
            apiClient.overrideJWTToken(apiJWT)
        } else {
            Logger.warning("No apiJWT in payload, might not be able to use the Convos API")
        }

        Logger.info("🔍 DEBUG: Processing notification type: \(payload.notificationType?.rawValue ?? "nil")")
        Logger.info("🔍 DEBUG: Payload notification data: \(payload.notificationData != nil ? "present" : "nil")")
=======
        Logger.debug("Processing notification type: \(payload.notificationType?.rawValue ?? "nil")")
        Logger.debug("Payload notification data: \(payload.notificationData != nil ? "present" : "nil")")
>>>>>>> b9e0b6f1

        switch payload.notificationType {
        case .protocolMessage:
            return try await handleProtocolMessage(
                payload: payload,
                client: client,
                apiClient: apiClient
            )
        case .inviteJoinRequest:
            return try await handleInviteJoinRequest(
                payload: payload,
                client: client,
                apiClient: apiClient
            )
        case .none:
            Logger.warning("Unknown notification type for payload: \(payload)")
            return nil
        }
    }

    /// Handles protocol message notifications
    private func handleProtocolMessage(
        payload: PushNotificationPayload,
        client: any XMTPClientProvider,
        apiClient: any ConvosAPIClientProtocol
    ) async throws -> DecodedNotificationContent? {
        guard let protocolData = payload.notificationData?.protocolData else {
            Logger.error("Missing protocol data in notification payload")
            return nil
        }

        guard let encryptedMessage = protocolData.encryptedMessage,
           let contentTopic = protocolData.contentTopic,
           let currentInboxId = payload.inboxId else {
            Logger.error("Invalid protocolData in notification payload")
            return nil
        }

        // Try to decode the text message for notification display
        return try await decodeTextMessageWithSender(
            encryptedMessage: encryptedMessage,
            contentTopic: contentTopic,
            currentInboxId: currentInboxId,
            client: client
        )
    }

    /// Decodes a text message for notification display with sender info
    private func decodeTextMessageWithSender(
        encryptedMessage: String,
        contentTopic: String,
        currentInboxId: String,
        client: any XMTPClientProvider
    ) async throws -> DecodedNotificationContent? {
        // Extract conversation ID from topic path
        guard let conversationId = contentTopic.conversationIdFromXMTPGroupTopic else {
            Logger.warning("Unable to extract conversation id from contentTopic: \(contentTopic)")
            return nil
        }

        // Find the conversation
        guard let conversation = try await client.conversationsProvider.findConversation(conversationId: conversationId) else {
            Logger.warning("Conversation not found for topic: \(contentTopic), extracted ID: \(conversationId)")
            return nil
        }

        // Decode the encrypted message
        guard let messageBytes = Data(base64Encoded: Data(encryptedMessage.utf8)) else {
            Logger.warning("Failed to decode base64 encrypted message")
            return nil
        }

        // Process the message
        guard let decodedMessage = try await conversation.processMessage(messageBytes: messageBytes) else {
            Logger.warning("Failed to process message bytes")
            return nil
        }

        // Check if message is from self - if so, drop it
        if decodedMessage.senderInboxId == currentInboxId {
            Logger.info("Dropping notification - message from self")
            return .droppedMessage
        }

        // Only handle text content type
        let encodedContentType = try decodedMessage.encodedContent.type
        guard encodedContentType == ContentTypeText else {
            Logger.info("Skipping non-text content type: \(encodedContentType.description)")
            return .droppedMessage
        }

        // Extract text content
        let content = try decodedMessage.content() as Any
        guard let textContent = content as? String else {
            Logger.warning("Could not extract text content from message")
            return nil
        }

        let notificationTitle: String?
        let notificationBody = textContent // Just the decoded text

        switch conversation {
        case .group(let group):
            notificationTitle = try group.name()
        case .dm:
            notificationTitle = nil
        }

        return .init(title: notificationTitle, body: notificationBody, conversationId: conversationId)
    }

    /// Handles invite join request notifications
    private func handleInviteJoinRequest(
        payload: PushNotificationPayload,
        client: any XMTPClientProvider,
        apiClient: any ConvosAPIClientProtocol
    ) async throws -> DecodedNotificationContent? {
        Logger.info("handleInviteJoinRequest called")

        guard let inviteData = payload.notificationData?.inviteData else {
            Logger.error("Missing invite data in notification payload")
            return nil
        }

        Logger.info("Processing invite join request: autoApprove=\(inviteData.autoApprove)")
        return try await processInviteJoinRequest(
            inviteData: inviteData,
            payload: payload,
            client: client,
            apiClient: apiClient
        )
    }

    /// Processes an invite join request from push notification
    /// - Parameters:
    ///   - inviteData: The invite join request data from the push notification
    ///   - payload: The push notification payload
    ///   - client: The XMTP client
    ///   - apiClient: The API client
    private func processInviteJoinRequest(
        inviteData: InviteJoinRequestData,
        payload: PushNotificationPayload,
        client: any XMTPClientProvider,
        apiClient: any ConvosAPIClientProtocol
    ) async throws -> DecodedNotificationContent? {
        guard let requesterInboxId = inviteData.requester?.xmtpId else {
            Logger.error("Missing requester inbox ID in invite data")
            return nil
        }

        Logger.info("Processing invite join request for group: \(inviteData.inviteCode?.groupId ?? "unknown"), requester: \(requesterInboxId)")

        // Check if auto-approve is enabled
        if !inviteData.autoApprove {
            Logger.info("Auto-approve is disabled, skipping automatic processing")
            // In a real implementation, you might want to store this request for manual approval
            return nil
        }

        // Get the group ID from the invite code data
        guard let groupId = inviteData.inviteCode?.groupId else {
            Logger.error("Missing group ID in invite code data")
            return nil
        }

        // Find the conversation using the group ID directly
        let xmtpConversation = try await client.conversationsProvider.findConversation(
            conversationId: groupId
        )
        guard let xmtpConversation else {
            Logger.error("Could not find conversation for group ID: \(groupId)")
            return nil
        }

        // Only process group conversations
        guard case .group(let group) = xmtpConversation else {
            Logger.warning("Expected Group but found DM, ignoring invite join request...")
            return nil
        }

        do {
            // Check if the requester is already a member
            let currentMembers = try await xmtpConversation.members()
            let memberInboxIds = currentMembers.map { $0.inboxId }

            if memberInboxIds.contains(requesterInboxId) {
                Logger.info("User \(requesterInboxId) is already a member of group \(group.id)")
                return nil
            }

            // Add the requester to the group
            Logger.info("Adding \(requesterInboxId) to group \(group.id)...")
            _ = try await group.addMembers(inboxIds: [requesterInboxId])

            // Delete the request from the backend (cleanup after successful processing)
            if let requestId = inviteData.requestId, !requestId.isEmpty {
                do {
                    Logger.info("Deleting processed join request: \(requestId)")
                    _ = try await apiClient.deleteRequestToJoin(requestId)
                    Logger.info("Successfully deleted join request: \(requestId)")
                } catch {
                    Logger.error("Failed to delete join request \(requestId): \(error.localizedDescription)")
                    // Don't throw here - the member was successfully added, deletion is cleanup
                }
            } else {
                Logger.warning("No request ID provided in invite data, skipping backend cleanup")
            }

            // Store the updated conversation
            Logger.info("Storing updated conversation with id: \(xmtpConversation.id)")
            let messageWriter = IncomingMessageWriter(databaseWriter: databaseWriter)
            let conversationWriter = ConversationWriter(databaseWriter: databaseWriter, messageWriter: messageWriter)
            let dBConversation = try await conversationWriter.store(conversation: xmtpConversation)

            Logger.info("Successfully processed invite join request for \(requesterInboxId)")

            let conversationName = dBConversation.name ?? ""
            let title = conversationName.isEmpty ? "Untitled" : conversationName
            return .init(title: title, body: "Someone accepted your invite", conversationId: groupId)
        } catch {
            Logger.error("Failed to add member to group: \(error.localizedDescription)")
            throw error
        }
    }
}<|MERGE_RESOLUTION|>--- conflicted
+++ resolved
@@ -30,7 +30,6 @@
         let client = inboxReadyResult.client
         let apiClient = inboxReadyResult.apiClient
 
-<<<<<<< HEAD
         // If the payload contains an apiJWT token, use it as override for this NSE process
         if let apiJWT = payload.apiJWT {
             Logger.info("Using apiJWT from notification payload")
@@ -39,12 +38,8 @@
             Logger.warning("No apiJWT in payload, might not be able to use the Convos API")
         }
 
-        Logger.info("🔍 DEBUG: Processing notification type: \(payload.notificationType?.rawValue ?? "nil")")
-        Logger.info("🔍 DEBUG: Payload notification data: \(payload.notificationData != nil ? "present" : "nil")")
-=======
         Logger.debug("Processing notification type: \(payload.notificationType?.rawValue ?? "nil")")
         Logger.debug("Payload notification data: \(payload.notificationData != nil ? "present" : "nil")")
->>>>>>> b9e0b6f1
 
         switch payload.notificationType {
         case .protocolMessage:
