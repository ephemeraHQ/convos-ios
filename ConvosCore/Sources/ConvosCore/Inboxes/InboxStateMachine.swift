--- conflicted
+++ resolved
@@ -270,7 +270,6 @@
         do {
             switch (_state, action) {
             case (.uninitialized, let .authorize(inboxId)):
-<<<<<<< HEAD
                 try await handleAuthorize(inboxId: inboxId)
             case (.error, let .authorize(inboxId)):
                 try handleStop()
@@ -281,18 +280,6 @@
             case (.error, .register):
                 try handleStop()
                 try await handleRegister()
-=======
-                try await handleAuthorize(inboxId: inboxId)
-            case (.error, let .authorize(inboxId)):
-                try handleStop()
-                try await handleAuthorize(inboxId: inboxId)
-
-            case (.uninitialized, .register):
-                try await handleRegister()
-            case (.error, .register):
-                try handleStop()
-                try await handleRegister()
->>>>>>> 37e16dd3
 
             case (.initializing, let .clientInitialized(client)):
                 try await handleClientInitialized(client)
