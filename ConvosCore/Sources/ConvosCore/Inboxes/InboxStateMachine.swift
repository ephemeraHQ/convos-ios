--- conflicted
+++ resolved
@@ -477,26 +477,6 @@
         return client
     }
 
-<<<<<<< HEAD
-    private func authorizeConvosBackend(client: any XMTPClientProvider) async throws -> any ConvosAPIClientProtocol {
-        Logger.info("Retrieving installation ID and Firebase App Check token...")
-        let installationId = client.installationId
-        let inboxId = client.inboxId
-        let appCheckToken = try await FirebaseHelperCore.getAppCheckToken()
-        let signatureData = try client.signWithInstallationKey(message: appCheckToken)
-        let signature = signatureData.hexEncodedString()
-        Logger.info("Attempting to authenticate with Convos backend...")
-        let apiClient = ConvosAPIClientFactory.authenticatedClient(
-            client: client,
-            environment: environment
-        )
-        _ = try await apiClient.authenticate(
-            inboxId: inboxId,
-            installationId: installationId,
-            appCheckToken: appCheckToken,
-            signature: signature
-        )
-=======
     private func initializeApiClient(client: any XMTPClientProvider) -> any ConvosAPIClientProtocol {
         Logger.info("Initializing API client...")
         return ConvosAPIClientFactory.authenticatedClient(
@@ -513,7 +493,6 @@
         Logger.info("Testing authentication with /auth-check...")
         _ = try await apiClient.checkAuth()
 
->>>>>>> 37e16dd3
         return apiClient
     }
 
