import Foundation
import GRDB
import XMTPiOS

private extension AppEnvironment {
    var xmtpEnv: XMTPEnvironment {
        switch self {
        case .local, .tests: return .local
        case .dev: return .dev
        case .production: return .production
        }
    }

    var customLocalAddress: String? {
        guard let endpoint = self.xmtpEndpoint, !endpoint.isEmpty else {
            return nil
        }
        return endpoint
    }

    var isSecure: Bool {
        switch self {
        case .local, .tests:
            return false
        default:
            return true
        }
    }
}

extension InboxStateMachine.State: Equatable {
    var isReady: Bool {
        switch self {
        case .ready:
            return true
        default:
            return false
        }
    }

    public static func == (lhs: InboxStateMachine.State, rhs: InboxStateMachine.State) -> Bool {
        switch (lhs, rhs) {
        case (.uninitialized, .uninitialized),
            (.registering, .registering),
            (.stopping, .stopping),
            (.error, .error):
            return true
        case let (.authorizing(lhsId), .authorizing(rhsId)),
             let (.authenticatingBackend(lhsId), .authenticatingBackend(rhsId)),
             let (.deleting(lhsId), .deleting(rhsId)):
            return lhsId == rhsId
        case let (.ready(lhsResult), .ready(rhsResult)):
            return (lhsResult.client.inboxId == rhsResult.client.inboxId &&
                    lhsResult.client.installationId == rhsResult.client.installationId &&
                    lhsResult.apiClient.identifier == rhsResult.apiClient.identifier)
        default:
            return false
        }
    }
}

enum InboxStateError: Error {
    case inboxNotReady
}

public struct InboxReadyResult {
    public let client: any XMTPClientProvider
    public let apiClient: any ConvosAPIClientProtocol
}

typealias AnySyncingManager = (any SyncingManagerProtocol)
typealias AnyInviteJoinRequestsManager = (any InviteJoinRequestsManagerProtocol)

public actor InboxStateMachine {
    enum Action {
        case authorize(inboxId: String),
             register,
             clientAuthorized(any XMTPClientProvider),
             clientRegistered(any XMTPClientProvider),
             authorized(InboxReadyResult),
             delete,
             stop
    }

    public enum State {
        case uninitialized
        case authorizing(inboxId: String)
        case registering
        case authenticatingBackend(inboxId: String)
        case ready(InboxReadyResult)
        case deleting(inboxId: String)
        case stopping
        case error(Error)
    }

    // MARK: -

    private let identityStore: any KeychainIdentityStoreProtocol
    private let invitesRepository: any InvitesRepositoryProtocol
    private let environment: AppEnvironment
    private let syncingManager: AnySyncingManager?
    private let inviteJoinRequestsManager: AnyInviteJoinRequestsManager?
<<<<<<< HEAD
    private let savesInboxToDatabase: Bool
    private let autoRegistersForPushNotifications: Bool
    private let databaseWriter: any DatabaseWriter
    private lazy var deviceRegistrationManager: DeviceRegistrationManager = {
        DeviceRegistrationManager(environment: environment)
    }()
=======
    private let pushNotificationRegistrar: any PushNotificationRegistrarProtocol
    private let savesInboxToDatabase: Bool
    private let autoRegistersForPushNotifications: Bool
    private let databaseWriter: any DatabaseWriter
>>>>>>> f8344416

    private var currentTask: Task<Void, Never>?
    private var actionQueue: [Action] = []
    private var isProcessing: Bool = false
    private var pushTokenObserver: NSObjectProtocol?

    // MARK: - State Observation

    private var stateContinuations: [AsyncStream<State>.Continuation] = []
    private var _state: State = .uninitialized

    var state: State {
        get async {
            _state
        }
    }

    var inboxId: String? {
        switch _state {
        case .authorizing(let id),
             .authenticatingBackend(let id),
             .deleting(let id):
            return id
        case .ready(let result):
            return result.client.inboxId
        default:
            return nil
        }
    }

    var stateSequence: AsyncStream<State> {
        AsyncStream { continuation in
            Task { [weak self] in
                guard let self else { return }
                await self.addStateContinuation(continuation)
            }
        }
    }

    private func addStateContinuation(_ continuation: AsyncStream<State>.Continuation) {
        stateContinuations.append(continuation)
        continuation.onTermination = { [weak self] _ in
            Task {
                await self?.removeStateContinuation(continuation)
            }
        }
        continuation.yield(_state)
    }

    private func emitStateChange(_ newState: State) {
        _state = newState

        // Emit to all continuations
        for continuation in stateContinuations {
            continuation.yield(newState)
        }
    }

    private func removeStateContinuation(_ continuation: AsyncStream<State>.Continuation) {
        stateContinuations.removeAll { $0 == continuation }
    }

    private func cleanupContinuations() {
        stateContinuations.removeAll { continuation in
            continuation.finish()
            return true
        }
    }

    // MARK: - Init

    init(
        identityStore: any KeychainIdentityStoreProtocol,
        invitesRepository: any InvitesRepositoryProtocol,
        databaseWriter: any DatabaseWriter,
        syncingManager: AnySyncingManager?,
        inviteJoinRequestsManager: AnyInviteJoinRequestsManager?,
<<<<<<< HEAD
        savesInboxToDatabase: Bool = true,
        autoRegistersForPushNotifications: Bool = true,
=======
        pushNotificationRegistrar: any PushNotificationRegistrarProtocol,
        savesInboxToDatabase: Bool = true,
        autoRegistersForPushNotifications: Bool,
>>>>>>> f8344416
        environment: AppEnvironment
    ) {
        self.identityStore = identityStore
        self.invitesRepository = invitesRepository
        self.databaseWriter = databaseWriter
        self.syncingManager = syncingManager
        self.inviteJoinRequestsManager = inviteJoinRequestsManager
<<<<<<< HEAD
=======
        self.environment = environment
        self.pushNotificationRegistrar = pushNotificationRegistrar
>>>>>>> f8344416
        self.savesInboxToDatabase = savesInboxToDatabase
        self.autoRegistersForPushNotifications = autoRegistersForPushNotifications
        self.environment = environment

        // Set custom XMTP host if provided
        Logger.info("🔧 XMTP Configuration:")
        Logger.info("   XMTP_CUSTOM_HOST = \(environment.xmtpEndpoint ?? "nil")")
        Logger.info("   customLocalAddress = \(environment.customLocalAddress ?? "nil")")
        Logger.info("   xmtpEnv = \(environment.xmtpEnv)")
        Logger.info("   isSecure = \(environment.isSecure)")

        // Log the actual XMTPEnvironment.customLocalAddress after setting
        if let customHost = environment.customLocalAddress {
            Logger.info("🌐 Setting XMTPEnvironment.customLocalAddress = \(customHost)")
            XMTPEnvironment.customLocalAddress = customHost
            Logger.info("🌐 Actual XMTPEnvironment.customLocalAddress = \(XMTPEnvironment.customLocalAddress ?? "nil")")
        } else {
            Logger.info("🌐 Using default XMTP endpoints")
        }
    }

    // MARK: - Public

    func authorize(inboxId: String) {
        enqueueAction(.authorize(inboxId: inboxId))
    }

    func register() {
        enqueueAction(.register)
    }

    func stop() {
        enqueueAction(.stop)
    }

    func stopAndDelete() {
        enqueueAction(.delete)
    }

    /// Registers for push notifications once the inbox is in a ready state.
    func registerForPushNotifications() async {
        Logger.info("Manually triggering push notification registration")
        setupPushTokenObserver()

        // Check if we're already in ready state
        if case .ready = _state {
            await deviceRegistrationManager.registerDeviceIfNeeded()
            return
        }

        Logger.info("Inbox not ready, waiting to register for push notifications...")
        // Wait for ready state
        for await state in stateSequence {
            switch state {
            case .ready:
                await deviceRegistrationManager.registerDeviceIfNeeded()
                return
            case .error, .stopping, .deleting:
                // Don't wait if we're in an error or terminal state
                Logger.warning("Cannot register for push notifications in state: \(state)")
                return
            default:
                // Continue waiting for ready state
                continue
            }
        }
    }

    // MARK: - Private

    private func enqueueAction(_ action: Action) {
        actionQueue.append(action)
        processNextAction()
    }

    private func processNextAction() {
        guard !isProcessing, !actionQueue.isEmpty else { return }

        isProcessing = true
        let action = actionQueue.removeFirst()

        currentTask = Task.detached { [weak self] in
            guard let self else { return }
            await self.processAction(action)
            await self.setProcessingComplete()
        }
    }

    private func setProcessingComplete() {
        isProcessing = false
        processNextAction()
    }

    private func processAction(_ action: Action) async {
        do {
            switch (_state, action) {
            case (.uninitialized, .authorize(let inboxId)):
                try await handleAuthorize(inboxId: inboxId)
            case (.error, .authorize(let inboxId)):
                try await handleStop()
                try await handleAuthorize(inboxId: inboxId)

            case (.uninitialized, .register):
                try await handleRegister()
            case (.error, .register):
                try await handleStop()
                try await handleRegister()

            case (.authorizing, let .clientAuthorized(client)):
                try await handleClientAuthorized(client)
            case (.registering, let .clientRegistered(client)):
                try await handleClientRegistered(client)

            case (.authenticatingBackend, let .authorized(result)):
                try await handleAuthorized(
                    client: result.client,
                    apiClient: result.apiClient
                )

            case (let .ready(result), .delete):
                try await handleDelete(client: result.client, apiClient: result.apiClient)
            case (.error, .delete):
                try await handleDeleteFromError()
            case (.ready, .stop), (.error, .stop), (.deleting, .stop):
                try await handleStop()

            case (.uninitialized, .stop):
                break

            default:
                Logger.warning("Invalid state transition: \(_state) -> \(action)")
            }
        } catch {
            Logger.error(
                "Failed state transition \(_state) -> \(action): \(error.localizedDescription)"
            )
            emitStateChange(.error(error))
        }
    }

    private func handleAuthorize(inboxId: String) async throws {
        emitStateChange(.authorizing(inboxId: inboxId))
        Logger.info("Started authorization flow for inbox: \(inboxId)")

        let identity = try await identityStore.identity(for: inboxId)
        let keys = identity.clientKeys
        let clientOptions = clientOptions(keys: keys)
        let client: any XMTPClientProvider
        do {
            client = try await buildXmtpClient(
                inboxId: identity.inboxId,
                identity: keys.signingKey.identity,
                options: clientOptions
            )
        } catch {
            Logger.info("Error building client, trying create...")
            client = try await createXmtpClient(
                signingKey: keys.signingKey,
                options: clientOptions
            )
            // Update state to match the newly created client's inboxId
            emitStateChange(.authorizing(inboxId: client.inboxId))
            Logger.info("Updated state with new client inboxId: \(client.inboxId)")
<<<<<<< HEAD
        }

        if savesInboxToDatabase {
            // Ensure inbox is saved to database when authorizing
            // (in case it was registered as unused but is now being used)
            let inboxWriter = InboxWriter(dbWriter: databaseWriter)
            try await inboxWriter.save(inboxId: client.inboxId, clientId: identity.clientId)
            Logger.info("Ensured inbox is saved to database: \(client.inboxId)")
        } else {
            Logger.warning("Skipping save to database during authorization")
        }

=======
        }

        if savesInboxToDatabase {
            // Ensure inbox is saved to database when authorizing
            // (in case it was registered as unused but is now being used)
            let inboxWriter = InboxWriter(dbWriter: databaseWriter)
            try await inboxWriter.save(inboxId: client.inboxId, clientId: identity.clientId)
            Logger.info("Ensured inbox is saved to database: \(client.inboxId)")
        } else {
            Logger.warning("Skipping save to database during authorization")
        }

>>>>>>> f8344416
        enqueueAction(.clientAuthorized(client))
    }

    private func handleRegister() async throws {
        emitStateChange(.registering)
        Logger.info("Started registration flow...")
        let keys = try await identityStore.generateKeys()
        let client = try await createXmtpClient(
            signingKey: keys.signingKey,
            options: clientOptions(keys: keys)
        )

        // Generate a clientId for privacy
        let clientId = ClientId.generate()
        Logger.info("Generated clientId: \(clientId.value) for inboxId: \(client.inboxId)")

        // Save to keychain with clientId
        _ = try await identityStore.save(inboxId: client.inboxId, clientId: clientId.value, keys: keys)

        // Conditionally save to database based on configuration
        if savesInboxToDatabase {
            do {
                let inboxWriter = InboxWriter(dbWriter: databaseWriter)
                try await inboxWriter.save(inboxId: client.inboxId, clientId: clientId.value)
                Logger.info("Saved inbox to database with clientId: \(clientId.value)")
            } catch {
                // Rollback keychain entry on database failure to maintain consistency
                Logger.error("Failed to save inbox to database, rolling back keychain: \(error)")
                try? await identityStore.delete(inboxId: client.inboxId)
                throw error
            }
        } else {
            Logger.info("Skipping database save for inbox: \(client.inboxId) (unused inbox)")
        }

        enqueueAction(.clientRegistered(client))
    }

    private func handleClientAuthorized(_ client: any XMTPClientProvider) async throws {
        emitStateChange(.authenticatingBackend(inboxId: client.inboxId))

        Logger.info("Authenticating API client...")
        let apiClient = initializeApiClient(client: client)

        enqueueAction(.authorized(.init(client: client, apiClient: apiClient)))
    }

    private func handleClientRegistered(_ client: any XMTPClientProvider) async throws {
        emitStateChange(.authenticatingBackend(inboxId: client.inboxId))
        Logger.info("Authenticating backend for registration...")
        let apiClient = try await authorizeConvosBackend(client: client)
<<<<<<< HEAD
=======
        Logger.info("Registering backend...")
//        _ = try await registerBackend(
//            client: client,
//            apiClient: apiClient
//        )
>>>>>>> f8344416
        enqueueAction(.authorized(.init(client: client, apiClient: apiClient)))
    }

    private func handleAuthorized(client: any XMTPClientProvider, apiClient: any ConvosAPIClientProtocol) async throws {
        emitStateChange(.ready(.init(client: client, apiClient: apiClient)))

        Logger.info("Authorized, state machine is ready.")

        await syncingManager?.start(with: client, apiClient: apiClient)
        inviteJoinRequestsManager?.start(with: client, apiClient: apiClient)

        // Setup push notification observers if auto-registration is enabled
        if autoRegistersForPushNotifications {
            setupPushTokenObserver()
            await performPushNotificationRegistration(client: client, apiClient: apiClient)
        } else {
            Logger.info("Auto push notification registration is disabled, skipping push notification setup")
        }
    }

    private func handleDelete(client: any XMTPClientProvider, apiClient: any ConvosAPIClientProtocol) async throws {
        Logger.info("Deleting inbox...")
        let inboxId = client.inboxId
        emitStateChange(.deleting(inboxId: inboxId))

        // Perform common cleanup operations
        try await performInboxCleanup(client: client, apiClient: apiClient)
<<<<<<< HEAD

        enqueueAction(.stop)
    }

    private func handleDeleteFromError() async throws {
        Logger.info("Deleting inbox from error state...")

        if let inboxId {
            emitStateChange(.deleting(inboxId: inboxId))
        } else {
            emitStateChange(.stopping)
        }

        await syncingManager?.stop()
        inviteJoinRequestsManager?.stop()

        // Clean up database records and keychain if we have an inbox ID
        if let inboxId {
            try await cleanupInboxData(inboxId: inboxId)
            try await identityStore.delete(inboxId: inboxId)
            Logger.info("Deleted inbox \(inboxId)")
        }

        enqueueAction(.stop)
    }

    private func handleStop() async throws {
        Logger.info("Stopping inbox...")
        emitStateChange(.stopping)
        await syncingManager?.stop()
        inviteJoinRequestsManager?.stop()
        removePushTokenObserver()
        emitStateChange(.uninitialized)
    }

    /// Performs common cleanup operations when deleting an inbox
    private func performInboxCleanup(client: any XMTPClientProvider, apiClient: any ConvosAPIClientProtocol) async throws {
        // Stop all services
        await syncingManager?.stop()
        inviteJoinRequestsManager?.stop()

        // Unsubscribe from inbox-level welcome topic and unregister installation from backend
        // Note: Conversation topics are handled by ConversationStateMachine.cleanUp()
        if let identity = try? await identityStore.identity(for: client.inboxId) {
            let clientId = identity.clientId
            let welcomeTopic = client.installationId.xmtpWelcomeTopicFormat

            // Unsubscribe from welcome topic (inbox-level topic only)
            do {
                try await apiClient.unsubscribeFromTopics(clientId: clientId, topics: [welcomeTopic])
                Logger.info("Unsubscribed from welcome topic: \(welcomeTopic)")
            } catch {
                Logger.error("Failed to unsubscribe from welcome topic: \(error)")
                // Continue with cleanup even if unsubscribe fails
            }

            // Unregister installation
            do {
                try await apiClient.unregisterInstallation(clientId: clientId)
                Logger.info("Unregistered installation from backend: \(clientId)")
            } catch {
                // Ignore errors during unregistration (common during account deletion when auth may be invalid)
                Logger.info("Could not unregister installation (likely during account deletion): \(error)")
            }
        } else {
            Logger.warning("Identity not found, skipping backend unregistration")
        }
=======

        enqueueAction(.stop)
    }

    private func handleDeleteFromError() async throws {
        Logger.info("Deleting inbox from error state...")

        if let inboxId {
            emitStateChange(.deleting(inboxId: inboxId))
        } else {
            emitStateChange(.stopping)
        }

        await syncingManager?.stop()
        inviteJoinRequestsManager?.stop()

        // Clean up database records and keychain if we have an inbox ID
        if let inboxId {
            try await cleanupInboxData(inboxId: inboxId)
            try await identityStore.delete(inboxId: inboxId)
            Logger.info("Deleted inbox \(inboxId)")
        }

        enqueueAction(.stop)
    }

    private func handleStop() async throws {
        Logger.info("Stopping inbox...")
        emitStateChange(.stopping)
        await syncingManager?.stop()
        inviteJoinRequestsManager?.stop()
        removePushNotificationObservers()
        emitStateChange(.uninitialized)
    }

    /// Performs common cleanup operations when deleting an inbox
    private func performInboxCleanup(client: any XMTPClientProvider, apiClient: any ConvosAPIClientProtocol) async throws {
        // Stop all services and observers
        removePushNotificationObservers()
        await pushNotificationRegistrar.unregisterInstallation(client: client, apiClient: apiClient)
        await syncingManager?.stop()
        inviteJoinRequestsManager?.stop()
>>>>>>> f8344416

        // Revoke installation if identity is available
        if let identity = try? await identityStore.identity(for: client.inboxId) {
            let keys = identity.clientKeys
            do {
                try await client.revokeInstallations(
                    signingKey: keys.signingKey,
                    installationIds: [client.installationId]
                )
            } catch {
                Logger.error("Failed revoking installation: \(error.localizedDescription)")
            }
        } else {
            Logger.warning("Identity not found, skipping revoking installation...")
        }

        // Clean up all database records for this inbox
        try await cleanupInboxData(inboxId: client.inboxId)

        // Delete identity and local database
        try await identityStore.delete(inboxId: client.inboxId)
        try client.deleteLocalDatabase()

        // Delete database files
        deleteDatabaseFiles(for: client.inboxId)

        Logger.info("Deleted inbox \(client.inboxId)")
    }

<<<<<<< HEAD
    private func deleteDatabaseFiles(for inboxId: String) {
        let fileManager = FileManager.default
        let dbDirectory = environment.defaultDatabasesDirectoryURL

        // XMTP creates files like: xmtp-{env}-{inboxId}.db3
        // Note: .local environment uses "localhost" in filename, not "local"
        let envPrefix: String
        switch environment.xmtpEnv {
        case .local:
            envPrefix = "localhost"
        case .dev:
            envPrefix = "dev"
        case .production:
            envPrefix = "production"
        @unknown default:
            envPrefix = "unknown"
        }

        let dbBaseName = "xmtp-\(envPrefix)-\(inboxId)"

        let filesToDelete = [
            "\(dbBaseName).db3",
            "\(dbBaseName).db3.sqlcipher_salt",
            "\(dbBaseName).db3-shm",
            "\(dbBaseName).db3-wal"
        ]

        for filename in filesToDelete {
            let fileURL = dbDirectory.appendingPathComponent(filename)
            if fileManager.fileExists(atPath: fileURL.path) {
                do {
                    try fileManager.removeItem(at: fileURL)
                    Logger.info("Deleted XMTP database file: \(filename)")
                } catch {
                    Logger.error("Failed to delete XMTP database file \(filename): \(error)")
                }
            }
        }
    }

    /// Deletes all database records associated with a given inboxId
    private func cleanupInboxData(inboxId: String) async throws {
        Logger.info("Cleaning up all data for inbox: \(inboxId)")

=======
    /// Deletes all database records associated with a given inboxId
    private func cleanupInboxData(inboxId: String) async throws {
        Logger.info("Cleaning up all data for inbox: \(inboxId)")

>>>>>>> f8344416
        try await databaseWriter.write { db in
            // First, fetch all conversation IDs for this inbox
            let conversationIds = try DBConversation
                .filter(DBConversation.Columns.inboxId == inboxId)
                .fetchAll(db)
                .map { $0.id }

            Logger.info("Found \(conversationIds.count) conversations to clean up for inbox: \(inboxId)")

            // Delete messages for all conversations belonging to this inbox
            for conversationId in conversationIds {
                try DBMessage
                    .filter(DBMessage.Columns.conversationId == conversationId)
                    .deleteAll(db)
            }

            // Delete conversation members for all conversations
            for conversationId in conversationIds {
                try DBConversationMember
                    .filter(DBConversationMember.Columns.conversationId == conversationId)
                    .deleteAll(db)
            }

            // Delete conversation local states
            for conversationId in conversationIds {
                try ConversationLocalState
                    .filter(ConversationLocalState.Columns.conversationId == conversationId)
                    .deleteAll(db)
            }

            // Delete invites for all conversations
            for conversationId in conversationIds {
                try DBInvite
                    .filter(DBInvite.Columns.conversationId == conversationId)
                    .deleteAll(db)
            }

            // Delete member profiles for this inbox
            for conversationId in conversationIds {
                try MemberProfile
                    .filter(MemberProfile.Columns.conversationId == conversationId)
                    .deleteAll(db)
            }

            // Delete the member record for this inbox
            try Member
                .filter(Member.Columns.inboxId == inboxId)
                .deleteAll(db)

            // Delete all conversations for this inbox
            try DBConversation
                .filter(DBConversation.Columns.inboxId == inboxId)
                .deleteAll(db)

            // Finally, delete the inbox record itself
            try DBInbox
                .filter(DBInbox.Columns.inboxId == inboxId)
                .deleteAll(db)

            Logger.info("Successfully cleaned up all data for inbox: \(inboxId)")
        }
    }

    // MARK: - Helpers

    private func clientOptions(keys: any XMTPClientKeys) -> ClientOptions {
        ClientOptions(
            api: .init(
                env: environment.xmtpEnv,
                isSecure: environment.isSecure,
                appVersion: "convos/\(Bundle.appVersion)"
            ),
            codecs: [
                TextCodec(),
                ReplyCodec(),
                ReactionCodec(),
                AttachmentCodec(),
                RemoteAttachmentCodec(),
                GroupUpdatedCodec(),
                ExplodeSettingsCodec()
            ],
            dbEncryptionKey: keys.databaseKey,
            dbDirectory: environment.defaultDatabasesDirectory
        )
    }

    private func createXmtpClient(signingKey: SigningKey,
                                  options: ClientOptions) async throws -> any XMTPClientProvider {
        Logger.info("Creating XMTP client...")
        let client = try await Client.create(account: signingKey, options: options)
        Logger.info("XMTP Client created with app version: convos/\(Bundle.appVersion)")
        return client
    }

    private func buildXmtpClient(inboxId: String,
                                 identity: PublicIdentity,
                                 options: ClientOptions) async throws -> any XMTPClientProvider {
        Logger.info("Building XMTP client for \(inboxId)...")
        let client = try await Client.build(
            publicIdentity: identity,
            options: options,
            inboxId: inboxId
        )
        Logger.info("XMTP Client built.")
        return client
    }

    private func initializeApiClient(client: any XMTPClientProvider) -> any ConvosAPIClientProtocol {
        Logger.info("Initializing API client...")
        return ConvosAPIClientFactory.authenticatedClient(
            client: client,
            environment: environment
        )
    }

    private func authorizeConvosBackend(client: any XMTPClientProvider) async throws -> any ConvosAPIClientProtocol {
        Logger.info("Authorizing backend with lazy authentication...")
        let apiClient = initializeApiClient(client: client)

        // Make a test call to trigger (re)authentication if needed
        Logger.info("Testing authentication with /auth-check...")
//        _ = try await apiClient.checkAuth()

        return apiClient
    }

<<<<<<< HEAD
    // MARK: - Push Notification Registration
=======
    // MARK: - Backend Init

    private func registerBackend(
        client: any XMTPClientProvider,
        apiClient: any ConvosAPIClientProtocol
    ) async throws -> ConvosAPI.InitResponse {
        let requestBody: ConvosAPI.InitRequest = .init(
            device: .current(),
            identity: .init(identityAddress: nil,
                            xmtpId: client.inboxId,
                            xmtpInstallationId: client.installationId)
        )
        return try await apiClient.initWithBackend(requestBody)
    }
}
>>>>>>> f8344416

    private func performPushNotificationRegistration(client: any XMTPClientProvider, apiClient: any ConvosAPIClientProtocol) async {
        Logger.info("Registering for push notifications")

        // Request system notification authorization and trigger APNS registration
        await PushNotificationRegistrar.requestNotificationAuthorizationIfNeeded()

        // Register device with backend (includes deviceId + optional push token)
        await deviceRegistrationManager.registerDeviceIfNeeded()
    }

    // MARK: - Push Token Observer

    private func setupPushTokenObserver() {
        guard pushTokenObserver == nil else { return }

        Logger.info("Setting up push token observer...")
        pushTokenObserver = NotificationCenter.default.addObserver(
            forName: .convosPushTokenDidChange,
            object: nil,
            queue: .main
        ) { [weak self] _ in
            Task { [weak self] in
                await self?.handlePushTokenChange()
            }
        }
    }

    private func removePushTokenObserver() {
        if let observer = pushTokenObserver {
            NotificationCenter.default.removeObserver(observer)
            pushTokenObserver = nil
            Logger.info("Removed push token observer")
        }
    }

    private func handlePushTokenChange() async {
        guard case .ready = _state else {
            Logger.info("Push token changed but inbox not ready, skipping re-registration")
            return
        }

        Logger.info("Push token changed or became available, re-registering device...")
        await deviceRegistrationManager.registerDeviceIfNeeded()
    }
}<|MERGE_RESOLUTION|>--- conflicted
+++ resolved
@@ -100,19 +100,10 @@
     private let environment: AppEnvironment
     private let syncingManager: AnySyncingManager?
     private let inviteJoinRequestsManager: AnyInviteJoinRequestsManager?
-<<<<<<< HEAD
-    private let savesInboxToDatabase: Bool
-    private let autoRegistersForPushNotifications: Bool
-    private let databaseWriter: any DatabaseWriter
-    private lazy var deviceRegistrationManager: DeviceRegistrationManager = {
-        DeviceRegistrationManager(environment: environment)
-    }()
-=======
     private let pushNotificationRegistrar: any PushNotificationRegistrarProtocol
     private let savesInboxToDatabase: Bool
     private let autoRegistersForPushNotifications: Bool
     private let databaseWriter: any DatabaseWriter
->>>>>>> f8344416
 
     private var currentTask: Task<Void, Never>?
     private var actionQueue: [Action] = []
@@ -190,14 +181,9 @@
         databaseWriter: any DatabaseWriter,
         syncingManager: AnySyncingManager?,
         inviteJoinRequestsManager: AnyInviteJoinRequestsManager?,
-<<<<<<< HEAD
-        savesInboxToDatabase: Bool = true,
-        autoRegistersForPushNotifications: Bool = true,
-=======
         pushNotificationRegistrar: any PushNotificationRegistrarProtocol,
         savesInboxToDatabase: Bool = true,
         autoRegistersForPushNotifications: Bool,
->>>>>>> f8344416
         environment: AppEnvironment
     ) {
         self.identityStore = identityStore
@@ -205,14 +191,10 @@
         self.databaseWriter = databaseWriter
         self.syncingManager = syncingManager
         self.inviteJoinRequestsManager = inviteJoinRequestsManager
-<<<<<<< HEAD
-=======
         self.environment = environment
         self.pushNotificationRegistrar = pushNotificationRegistrar
->>>>>>> f8344416
         self.savesInboxToDatabase = savesInboxToDatabase
         self.autoRegistersForPushNotifications = autoRegistersForPushNotifications
-        self.environment = environment
 
         // Set custom XMTP host if provided
         Logger.info("🔧 XMTP Configuration:")
@@ -252,11 +234,11 @@
     /// Registers for push notifications once the inbox is in a ready state.
     func registerForPushNotifications() async {
         Logger.info("Manually triggering push notification registration")
-        setupPushTokenObserver()
+        setupPushNotificationObservers()
 
         // Check if we're already in ready state
-        if case .ready = _state {
-            await deviceRegistrationManager.registerDeviceIfNeeded()
+        if case .ready(let result) = _state {
+            await performPushNotificationRegistration(client: result.client, apiClient: result.apiClient)
             return
         }
 
@@ -264,8 +246,8 @@
         // Wait for ready state
         for await state in stateSequence {
             switch state {
-            case .ready:
-                await deviceRegistrationManager.registerDeviceIfNeeded()
+            case .ready(let result):
+                await performPushNotificationRegistration(client: result.client, apiClient: result.apiClient)
                 return
             case .error, .stopping, .deleting:
                 // Don't wait if we're in an error or terminal state
@@ -373,7 +355,6 @@
             // Update state to match the newly created client's inboxId
             emitStateChange(.authorizing(inboxId: client.inboxId))
             Logger.info("Updated state with new client inboxId: \(client.inboxId)")
-<<<<<<< HEAD
         }
 
         if savesInboxToDatabase {
@@ -386,20 +367,6 @@
             Logger.warning("Skipping save to database during authorization")
         }
 
-=======
-        }
-
-        if savesInboxToDatabase {
-            // Ensure inbox is saved to database when authorizing
-            // (in case it was registered as unused but is now being used)
-            let inboxWriter = InboxWriter(dbWriter: databaseWriter)
-            try await inboxWriter.save(inboxId: client.inboxId, clientId: identity.clientId)
-            Logger.info("Ensured inbox is saved to database: \(client.inboxId)")
-        } else {
-            Logger.warning("Skipping save to database during authorization")
-        }
-
->>>>>>> f8344416
         enqueueAction(.clientAuthorized(client))
     }
 
@@ -451,14 +418,11 @@
         emitStateChange(.authenticatingBackend(inboxId: client.inboxId))
         Logger.info("Authenticating backend for registration...")
         let apiClient = try await authorizeConvosBackend(client: client)
-<<<<<<< HEAD
-=======
         Logger.info("Registering backend...")
 //        _ = try await registerBackend(
 //            client: client,
 //            apiClient: apiClient
 //        )
->>>>>>> f8344416
         enqueueAction(.authorized(.init(client: client, apiClient: apiClient)))
     }
 
@@ -470,9 +434,9 @@
         await syncingManager?.start(with: client, apiClient: apiClient)
         inviteJoinRequestsManager?.start(with: client, apiClient: apiClient)
 
-        // Setup push notification observers if auto-registration is enabled
+        // Setup push notification observers if registrar is provided
         if autoRegistersForPushNotifications {
-            setupPushTokenObserver()
+            setupPushNotificationObservers()
             await performPushNotificationRegistration(client: client, apiClient: apiClient)
         } else {
             Logger.info("Auto push notification registration is disabled, skipping push notification setup")
@@ -486,75 +450,6 @@
 
         // Perform common cleanup operations
         try await performInboxCleanup(client: client, apiClient: apiClient)
-<<<<<<< HEAD
-
-        enqueueAction(.stop)
-    }
-
-    private func handleDeleteFromError() async throws {
-        Logger.info("Deleting inbox from error state...")
-
-        if let inboxId {
-            emitStateChange(.deleting(inboxId: inboxId))
-        } else {
-            emitStateChange(.stopping)
-        }
-
-        await syncingManager?.stop()
-        inviteJoinRequestsManager?.stop()
-
-        // Clean up database records and keychain if we have an inbox ID
-        if let inboxId {
-            try await cleanupInboxData(inboxId: inboxId)
-            try await identityStore.delete(inboxId: inboxId)
-            Logger.info("Deleted inbox \(inboxId)")
-        }
-
-        enqueueAction(.stop)
-    }
-
-    private func handleStop() async throws {
-        Logger.info("Stopping inbox...")
-        emitStateChange(.stopping)
-        await syncingManager?.stop()
-        inviteJoinRequestsManager?.stop()
-        removePushTokenObserver()
-        emitStateChange(.uninitialized)
-    }
-
-    /// Performs common cleanup operations when deleting an inbox
-    private func performInboxCleanup(client: any XMTPClientProvider, apiClient: any ConvosAPIClientProtocol) async throws {
-        // Stop all services
-        await syncingManager?.stop()
-        inviteJoinRequestsManager?.stop()
-
-        // Unsubscribe from inbox-level welcome topic and unregister installation from backend
-        // Note: Conversation topics are handled by ConversationStateMachine.cleanUp()
-        if let identity = try? await identityStore.identity(for: client.inboxId) {
-            let clientId = identity.clientId
-            let welcomeTopic = client.installationId.xmtpWelcomeTopicFormat
-
-            // Unsubscribe from welcome topic (inbox-level topic only)
-            do {
-                try await apiClient.unsubscribeFromTopics(clientId: clientId, topics: [welcomeTopic])
-                Logger.info("Unsubscribed from welcome topic: \(welcomeTopic)")
-            } catch {
-                Logger.error("Failed to unsubscribe from welcome topic: \(error)")
-                // Continue with cleanup even if unsubscribe fails
-            }
-
-            // Unregister installation
-            do {
-                try await apiClient.unregisterInstallation(clientId: clientId)
-                Logger.info("Unregistered installation from backend: \(clientId)")
-            } catch {
-                // Ignore errors during unregistration (common during account deletion when auth may be invalid)
-                Logger.info("Could not unregister installation (likely during account deletion): \(error)")
-            }
-        } else {
-            Logger.warning("Identity not found, skipping backend unregistration")
-        }
-=======
 
         enqueueAction(.stop)
     }
@@ -597,7 +492,6 @@
         await pushNotificationRegistrar.unregisterInstallation(client: client, apiClient: apiClient)
         await syncingManager?.stop()
         inviteJoinRequestsManager?.stop()
->>>>>>> f8344416
 
         // Revoke installation if identity is available
         if let identity = try? await identityStore.identity(for: client.inboxId) {
@@ -620,64 +514,13 @@
         // Delete identity and local database
         try await identityStore.delete(inboxId: client.inboxId)
         try client.deleteLocalDatabase()
-
-        // Delete database files
-        deleteDatabaseFiles(for: client.inboxId)
-
         Logger.info("Deleted inbox \(client.inboxId)")
-    }
-
-<<<<<<< HEAD
-    private func deleteDatabaseFiles(for inboxId: String) {
-        let fileManager = FileManager.default
-        let dbDirectory = environment.defaultDatabasesDirectoryURL
-
-        // XMTP creates files like: xmtp-{env}-{inboxId}.db3
-        // Note: .local environment uses "localhost" in filename, not "local"
-        let envPrefix: String
-        switch environment.xmtpEnv {
-        case .local:
-            envPrefix = "localhost"
-        case .dev:
-            envPrefix = "dev"
-        case .production:
-            envPrefix = "production"
-        @unknown default:
-            envPrefix = "unknown"
-        }
-
-        let dbBaseName = "xmtp-\(envPrefix)-\(inboxId)"
-
-        let filesToDelete = [
-            "\(dbBaseName).db3",
-            "\(dbBaseName).db3.sqlcipher_salt",
-            "\(dbBaseName).db3-shm",
-            "\(dbBaseName).db3-wal"
-        ]
-
-        for filename in filesToDelete {
-            let fileURL = dbDirectory.appendingPathComponent(filename)
-            if fileManager.fileExists(atPath: fileURL.path) {
-                do {
-                    try fileManager.removeItem(at: fileURL)
-                    Logger.info("Deleted XMTP database file: \(filename)")
-                } catch {
-                    Logger.error("Failed to delete XMTP database file \(filename): \(error)")
-                }
-            }
-        }
     }
 
     /// Deletes all database records associated with a given inboxId
     private func cleanupInboxData(inboxId: String) async throws {
         Logger.info("Cleaning up all data for inbox: \(inboxId)")
 
-=======
-    /// Deletes all database records associated with a given inboxId
-    private func cleanupInboxData(inboxId: String) async throws {
-        Logger.info("Cleaning up all data for inbox: \(inboxId)")
-
->>>>>>> f8344416
         try await databaseWriter.write { db in
             // First, fetch all conversation IDs for this inbox
             let conversationIds = try DBConversation
@@ -804,9 +647,6 @@
         return apiClient
     }
 
-<<<<<<< HEAD
-    // MARK: - Push Notification Registration
-=======
     // MARK: - Backend Init
 
     private func registerBackend(
@@ -822,50 +662,44 @@
         return try await apiClient.initWithBackend(requestBody)
     }
 }
->>>>>>> f8344416
-
+
+// MARK: - Push Notification Observers
+
+extension InboxStateMachine {
     private func performPushNotificationRegistration(client: any XMTPClientProvider, apiClient: any ConvosAPIClientProtocol) async {
         Logger.info("Registering for push notifications")
-
-        // Request system notification authorization and trigger APNS registration
-        await PushNotificationRegistrar.requestNotificationAuthorizationIfNeeded()
-
-        // Register device with backend (includes deviceId + optional push token)
-        await deviceRegistrationManager.registerDeviceIfNeeded()
-    }
-
-    // MARK: - Push Token Observer
-
-    private func setupPushTokenObserver() {
+        // Attempt to register for remote notifications to obtain APNS token ASAP
+        await pushNotificationRegistrar.registerForRemoteNotifications()
+
+        // Request system notification authorization (APNS registration is handled separately)
+        await pushNotificationRegistrar.requestNotificationAuthorizationIfNeeded()
+
+        // Register backend notifications mapping (deviceId + token + identity + installation)
+        await pushNotificationRegistrar.registerForNotificationsIfNeeded(client: client, apiClient: apiClient)
+    }
+
+    private func setupPushNotificationObservers() {
         guard pushTokenObserver == nil else { return }
-
-        Logger.info("Setting up push token observer...")
+        Logger.info("Started observing for push token change...")
+        // Observe future token changes
         pushTokenObserver = NotificationCenter.default.addObserver(
             forName: .convosPushTokenDidChange,
             object: nil,
             queue: .main
         ) { [weak self] _ in
             Task { [weak self] in
-                await self?.handlePushTokenChange()
-            }
-        }
-    }
-
-    private func removePushTokenObserver() {
-        if let observer = pushTokenObserver {
-            NotificationCenter.default.removeObserver(observer)
-            pushTokenObserver = nil
-            Logger.info("Removed push token observer")
-        }
-    }
-
-    private func handlePushTokenChange() async {
-        guard case .ready = _state else {
-            Logger.info("Push token changed but inbox not ready, skipping re-registration")
-            return
-        }
-
-        Logger.info("Push token changed or became available, re-registering device...")
-        await deviceRegistrationManager.registerDeviceIfNeeded()
+                await self?.handleTokenChange()
+            }
+        }
+    }
+
+    private func removePushNotificationObservers() {
+        if let pushTokenObserver { NotificationCenter.default.removeObserver(pushTokenObserver) }
+        pushTokenObserver = nil
+    }
+
+    private func handleTokenChange() async {
+        guard case let .ready(result) = _state else { return }
+        await pushNotificationRegistrar.requestAuthAndRegisterIfNeeded(client: result.client, apiClient: result.apiClient)
     }
 }