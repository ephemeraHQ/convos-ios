--- conflicted
+++ resolved
@@ -101,15 +101,6 @@
     private let inviteJoinRequestsManager: any InviteJoinRequestsManagerProtocol
     private let pushNotificationRegistrar: (any PushNotificationRegistrarProtocol)?
     private let refreshProfileWhenReady: Bool
-<<<<<<< HEAD
-=======
-
-    private var _state: State = .uninitialized {
-        didSet {
-            stateSubject.send(_state)
-        }
-    }
->>>>>>> 4cd92dca
 
     private var currentTask: Task<Void, Never>?
     private var actionQueue: [Action] = []
@@ -158,7 +149,6 @@
         stateContinuations.removeAll { $0 == continuation }
     }
 
-<<<<<<< HEAD
     private func cleanupContinuations() {
         stateContinuations.removeAll { continuation in
             continuation.finish()
@@ -168,8 +158,6 @@
 
     // MARK: - Init
 
-=======
->>>>>>> 4cd92dca
     init(
         inbox: any AuthServiceInboxType,
         inboxWriter: any InboxWriterProtocol,
@@ -177,11 +165,7 @@
         syncingManager: any SyncingManagerProtocol,
         inviteJoinRequestsManager: any InviteJoinRequestsManagerProtocol,
         pushNotificationRegistrar: (any PushNotificationRegistrarProtocol)? = nil,
-<<<<<<< HEAD
-        refreshProfileWhenready: Bool = true,
-=======
         refreshProfileWhenReady: Bool = true,
->>>>>>> 4cd92dca
         environment: AppEnvironment
     ) {
         self.inbox = inbox
@@ -191,11 +175,7 @@
         self.inviteJoinRequestsManager = inviteJoinRequestsManager
         self.environment = environment
         self.pushNotificationRegistrar = pushNotificationRegistrar
-<<<<<<< HEAD
-        self.refreshProfileWhenReady = refreshProfileWhenready
-=======
         self.refreshProfileWhenReady = refreshProfileWhenReady
->>>>>>> 4cd92dca
 
         // Set custom XMTP host if provided
         Logger.info("🔧 XMTP Configuration:")
@@ -332,11 +312,7 @@
     }
 
     private func handleClientInitialized(_ client: any XMTPClientProvider) async throws {
-<<<<<<< HEAD
         emitStateChange(.authorizing)
-=======
-        _state = .authorizing
->>>>>>> 4cd92dca
 
         Logger.info("Authorizing backend for signin...")
         let apiClient = try await authorizeConvosBackend(client: client)
@@ -414,15 +390,9 @@
 
     private func handleStop() throws {
         Logger.info("Stopping inbox with providerId '\(inbox.providerId)'...")
-<<<<<<< HEAD
         emitStateChange(.stopping)
         removePushNotificationObservers()
         emitStateChange(.uninitialized)
-=======
-        _state = .stopping
-        removePushNotificationObservers()
-        _state = .uninitialized
->>>>>>> 4cd92dca
     }
 
     // MARK: - Helpers
