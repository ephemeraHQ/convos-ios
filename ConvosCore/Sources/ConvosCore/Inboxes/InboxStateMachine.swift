import Foundation
import GRDB
import XMTPiOS

private extension AppEnvironment {
    var xmtpEnv: XMTPEnvironment {
        switch self {
        case .local, .tests: return .local
        case .dev: return .dev
        case .production: return .production
        }
    }

    var customLocalAddress: String? {
        guard let endpoint = self.xmtpEndpoint, !endpoint.isEmpty else {
            return nil
        }
        return endpoint
    }

    var isSecure: Bool {
        switch self {
        case .local, .tests:
            return false
        default:
            return true
        }
    }
}

extension InboxStateMachine.State: Equatable {
    var isReady: Bool {
        switch self {
        case .ready:
            return true
        default:
            return false
        }
    }

    public static func == (lhs: InboxStateMachine.State, rhs: InboxStateMachine.State) -> Bool {
        switch (lhs, rhs) {
        case (.uninitialized, .uninitialized),
            (.registering, .registering),
            (.stopping, .stopping),
            (.error, .error):
            return true
        case let (.authorizing(lhsId), .authorizing(rhsId)),
             let (.authenticatingBackend(lhsId), .authenticatingBackend(rhsId)),
             let (.deleting(lhsId), .deleting(rhsId)):
            return lhsId == rhsId
        case let (.ready(lhsResult), .ready(rhsResult)):
            return (lhsResult.client.inboxId == rhsResult.client.inboxId &&
                    lhsResult.client.installationId == rhsResult.client.installationId &&
                    lhsResult.apiClient.identifier == rhsResult.apiClient.identifier)
        default:
            return false
        }
    }
}

enum InboxStateError: Error {
    case inboxNotReady
}

public struct InboxReadyResult {
    public let client: any XMTPClientProvider
    public let apiClient: any ConvosAPIClientProtocol
}

typealias AnySyncingManager = (any SyncingManagerProtocol)
typealias AnyInviteJoinRequestsManager = (any InviteJoinRequestsManagerProtocol)

public actor InboxStateMachine {
    enum Action {
        case authorize(inboxId: String),
             register,
             clientAuthorized(any XMTPClientProvider),
             clientRegistered(any XMTPClientProvider),
             authorized(InboxReadyResult),
             delete,
             stop
    }

    public enum State {
        case uninitialized
        case authorizing(inboxId: String)
        case registering
        case authenticatingBackend(inboxId: String)
        case ready(InboxReadyResult)
        case deleting(inboxId: String)
        case stopping
        case error(Error)
    }

    // MARK: -

    private let identityStore: any KeychainIdentityStoreProtocol
    private let invitesRepository: any InvitesRepositoryProtocol
    private let environment: AppEnvironment
    private let syncingManager: AnySyncingManager?
    private let inviteJoinRequestsManager: AnyInviteJoinRequestsManager?
    private let savesInboxToDatabase: Bool
    private let databaseWriter: any DatabaseWriter
    private lazy var deviceRegistrationManager: DeviceRegistrationManager = {
        DeviceRegistrationManager(environment: environment)
    }()

    private var currentTask: Task<Void, Never>?
    private var actionQueue: [Action] = []
    private var isProcessing: Bool = false
    private var pushTokenObserver: NSObjectProtocol?

    // MARK: - State Observation

    private var stateContinuations: [AsyncStream<State>.Continuation] = []
    private var _state: State = .uninitialized

    var state: State {
        get async {
            _state
        }
    }

    var inboxId: String? {
        switch _state {
        case .authorizing(let id),
             .authenticatingBackend(let id),
             .deleting(let id):
            return id
        case .ready(let result):
            return result.client.inboxId
        default:
            return nil
        }
    }

    var stateSequence: AsyncStream<State> {
        AsyncStream { continuation in
            Task { [weak self] in
                guard let self else { return }
                await self.addStateContinuation(continuation)
            }
        }
    }

    private func addStateContinuation(_ continuation: AsyncStream<State>.Continuation) {
        stateContinuations.append(continuation)
        continuation.onTermination = { [weak self] _ in
            Task {
                await self?.removeStateContinuation(continuation)
            }
        }
        continuation.yield(_state)
    }

    private func emitStateChange(_ newState: State) {
        _state = newState

        // Emit to all continuations
        for continuation in stateContinuations {
            continuation.yield(newState)
        }
    }

    private func removeStateContinuation(_ continuation: AsyncStream<State>.Continuation) {
        stateContinuations.removeAll { $0 == continuation }
    }

    private func cleanupContinuations() {
        stateContinuations.removeAll { continuation in
            continuation.finish()
            return true
        }
    }

    // MARK: - Init

    init(
        identityStore: any KeychainIdentityStoreProtocol,
        invitesRepository: any InvitesRepositoryProtocol,
        databaseWriter: any DatabaseWriter,
        syncingManager: AnySyncingManager?,
        inviteJoinRequestsManager: AnyInviteJoinRequestsManager?,
        savesInboxToDatabase: Bool = true,
        environment: AppEnvironment
    ) {
        self.identityStore = identityStore
        self.invitesRepository = invitesRepository
        self.databaseWriter = databaseWriter
        self.syncingManager = syncingManager
        self.inviteJoinRequestsManager = inviteJoinRequestsManager
        self.savesInboxToDatabase = savesInboxToDatabase
        self.environment = environment

        // Set custom XMTP host if provided
        Logger.info("🔧 XMTP Configuration:")
        Logger.info("   XMTP_CUSTOM_HOST = \(environment.xmtpEndpoint ?? "nil")")
        Logger.info("   customLocalAddress = \(environment.customLocalAddress ?? "nil")")
        Logger.info("   xmtpEnv = \(environment.xmtpEnv)")
        Logger.info("   isSecure = \(environment.isSecure)")

        // Log the actual XMTPEnvironment.customLocalAddress after setting
        if let customHost = environment.customLocalAddress {
            Logger.info("🌐 Setting XMTPEnvironment.customLocalAddress = \(customHost)")
            XMTPEnvironment.customLocalAddress = customHost
            Logger.info("🌐 Actual XMTPEnvironment.customLocalAddress = \(XMTPEnvironment.customLocalAddress ?? "nil")")
        } else {
            Logger.info("🌐 Using default XMTP endpoints")
        }
    }

    // MARK: - Public

    func authorize(inboxId: String) {
        enqueueAction(.authorize(inboxId: inboxId))
    }

    func register() {
        enqueueAction(.register)
    }

    func stop() {
        enqueueAction(.stop)
    }

    func stopAndDelete() {
        enqueueAction(.delete)
    }

<<<<<<< HEAD
    func reset() {
        enqueueAction(.reset)
=======
    /// Registers for push notifications once the inbox is in a ready state.
    func registerForPushNotifications() async {
        Logger.info("Manually triggering push notification registration")
        setupPushNotificationObservers()

        // Check if we're already in ready state
        if case .ready(let result) = _state {
            await performPushNotificationRegistration(client: result.client, apiClient: result.apiClient)
            return
        }

        Logger.info("Inbox not ready, waiting to register for push notifications...")
        // Wait for ready state
        for await state in stateSequence {
            switch state {
            case .ready(let result):
                await performPushNotificationRegistration(client: result.client, apiClient: result.apiClient)
                return
            case .error, .stopping, .deleting:
                // Don't wait if we're in an error or terminal state
                Logger.warning("Cannot register for push notifications in state: \(state)")
                return
            default:
                // Continue waiting for ready state
                continue
            }
        }
>>>>>>> b632a4a8
    }

    // MARK: - Private

    private func enqueueAction(_ action: Action) {
        actionQueue.append(action)
        processNextAction()
    }

    private func processNextAction() {
        guard !isProcessing, !actionQueue.isEmpty else { return }

        isProcessing = true
        let action = actionQueue.removeFirst()

        currentTask = Task.detached { [weak self] in
            guard let self else { return }
            await self.processAction(action)
            await self.setProcessingComplete()
        }
    }

    private func setProcessingComplete() {
        isProcessing = false
        processNextAction()
    }

    private func processAction(_ action: Action) async {
        do {
            switch (_state, action) {
            case (.uninitialized, .authorize(let inboxId)):
                try await handleAuthorize(inboxId: inboxId)
            case (.error, .authorize(let inboxId)):
                try await handleStop()
                try await handleAuthorize(inboxId: inboxId)

            case (.uninitialized, .register):
                try await handleRegister()
            case (.error, .register):
                try await handleStop()
                try await handleRegister()

            case (.authorizing, let .clientAuthorized(client)):
                try await handleClientAuthorized(client)
            case (.registering, let .clientRegistered(client)):
                try await handleClientRegistered(client)

            case (.authenticatingBackend, let .authorized(result)):
                try await handleAuthorized(
                    client: result.client,
                    apiClient: result.apiClient
                )

            case (let .ready(result), .delete):
                try await handleDelete(client: result.client, apiClient: result.apiClient)
            case (.error, .delete):
                try await handleDeleteFromError()
            case (.ready, .stop), (.error, .stop), (.deleting, .stop):
                try await handleStop()

            case (.uninitialized, .stop):
                break

            default:
                Logger.warning("Invalid state transition: \(_state) -> \(action)")
            }
        } catch {
            Logger.error(
                "Failed state transition \(_state) -> \(action): \(error.localizedDescription)"
            )
            emitStateChange(.error(error))
        }
    }

    private func handleAuthorize(inboxId: String) async throws {
        emitStateChange(.authorizing(inboxId: inboxId))
        Logger.info("Started authorization flow for inbox: \(inboxId)")

        let identity = try await identityStore.identity(for: inboxId)
        let keys = identity.clientKeys
        let clientOptions = clientOptions(keys: keys)
        let client: any XMTPClientProvider
        do {
            client = try await buildXmtpClient(
                inboxId: identity.inboxId,
                identity: keys.signingKey.identity,
                options: clientOptions
            )
        } catch {
            Logger.info("Error building client, trying create...")
            client = try await createXmtpClient(
                signingKey: keys.signingKey,
                options: clientOptions
            )
            // Update state to match the newly created client's inboxId
            emitStateChange(.authorizing(inboxId: client.inboxId))
            Logger.info("Updated state with new client inboxId: \(client.inboxId)")
        }

        if savesInboxToDatabase {
            // Ensure inbox is saved to database when authorizing
            // (in case it was registered as unused but is now being used)
            let inboxWriter = InboxWriter(dbWriter: databaseWriter)
            try await inboxWriter.save(inboxId: client.inboxId, clientId: identity.clientId)
            Logger.info("Ensured inbox is saved to database: \(client.inboxId)")
        } else {
            Logger.warning("Skipping save to database during authorization")
        }

        enqueueAction(.clientAuthorized(client))
    }

    private func handleRegister() async throws {
        emitStateChange(.registering)
        Logger.info("Started registration flow...")
        let keys = try await identityStore.generateKeys()
        let client = try await createXmtpClient(
            signingKey: keys.signingKey,
            options: clientOptions(keys: keys)
        )

        // Generate a clientId for privacy
        let clientId = ClientId.generate()
        Logger.info("Generated clientId: \(clientId.value) for inboxId: \(client.inboxId)")

        // Save to keychain with clientId
        _ = try await identityStore.save(inboxId: client.inboxId, clientId: clientId.value, keys: keys)

        // Conditionally save to database based on configuration
        if savesInboxToDatabase {
            do {
                let inboxWriter = InboxWriter(dbWriter: databaseWriter)
                try await inboxWriter.save(inboxId: client.inboxId, clientId: clientId.value)
                Logger.info("Saved inbox to database with clientId: \(clientId.value)")
            } catch {
                // Rollback keychain entry on database failure to maintain consistency
                Logger.error("Failed to save inbox to database, rolling back keychain: \(error)")
                try? await identityStore.delete(inboxId: client.inboxId)
                throw error
            }
        } else {
            Logger.info("Skipping database save for inbox: \(client.inboxId) (unused inbox)")
        }

        enqueueAction(.clientRegistered(client))
    }

    private func handleClientAuthorized(_ client: any XMTPClientProvider) async throws {
<<<<<<< HEAD
        emitStateChange(.authenticatingBackend)
        Logger.info("Authenticating backend for authorization...")
        let apiClient = try await authorizeConvosBackend(client: client)
=======
        emitStateChange(.authenticatingBackend(inboxId: client.inboxId))

        Logger.info("Authenticating API client...")
        let apiClient = initializeApiClient(client: client)

>>>>>>> b632a4a8
        enqueueAction(.authorized(.init(client: client, apiClient: apiClient)))
    }

    private func handleClientRegistered(_ client: any XMTPClientProvider) async throws {
        emitStateChange(.authenticatingBackend(inboxId: client.inboxId))
        Logger.info("Authenticating backend for registration...")
        let apiClient = try await authorizeConvosBackend(client: client)
        enqueueAction(.authorized(.init(client: client, apiClient: apiClient)))
    }

    private func handleAuthorized(client: any XMTPClientProvider, apiClient: any ConvosAPIClientProtocol) async throws {
        emitStateChange(.ready(.init(client: client, apiClient: apiClient)))

        Logger.info("Authorized, state machine is ready.")

        await syncingManager?.start(with: client, apiClient: apiClient)
        inviteJoinRequestsManager?.start(with: client, apiClient: apiClient)

        // Register device with backend
        await deviceRegistrationManager.registerDeviceIfNeeded()

        // Setup observer to automatically re-register when push token changes
        setupPushTokenObserver()
    }

    private func handleDelete(client: any XMTPClientProvider, apiClient: any ConvosAPIClientProtocol) async throws {
        Logger.info("Deleting inbox...")
        let inboxId = client.inboxId
        emitStateChange(.deleting(inboxId: inboxId))

        // Perform common cleanup operations
        try await performInboxCleanup(client: client, apiClient: apiClient)

        enqueueAction(.stop)
    }

    private func handleDeleteFromError() async throws {
        Logger.info("Deleting inbox from error state...")

        if let inboxId {
            emitStateChange(.deleting(inboxId: inboxId))
        } else {
            emitStateChange(.stopping)
        }

        await syncingManager?.stop()
        inviteJoinRequestsManager?.stop()

        // Clean up database records and keychain if we have an inbox ID
        if let inboxId {
            try await cleanupInboxData(inboxId: inboxId)
            try await identityStore.delete(inboxId: inboxId)
            Logger.info("Deleted inbox \(inboxId)")
        }

        enqueueAction(.stop)
    }

    private func handleStop() async throws {
        Logger.info("Stopping inbox...")
        emitStateChange(.stopping)
        await syncingManager?.stop()
        inviteJoinRequestsManager?.stop()
<<<<<<< HEAD
        removePushTokenObserver()

        // Note: We do NOT clear device registration state here
        // Device registration persists across inbox switches (app-level, not inbox-level)

        inboxId = nil
        emitStateChange(.uninitialized)
    }

    private func handleReset(client: any XMTPClientProvider, apiClient: any ConvosAPIClientProtocol) async throws {
        Logger.info("Resetting inbox...")
        emitStateChange(.deleting)

        // Perform common cleanup operations
        try await performInboxCleanup(client: client, apiClient: apiClient)

        // Transition to uninitialized
        inboxId = nil
=======
        removePushNotificationObservers()
>>>>>>> b632a4a8
        emitStateChange(.uninitialized)
    }

    /// Performs common cleanup operations when deleting an inbox
    private func performInboxCleanup(client: any XMTPClientProvider, apiClient: any ConvosAPIClientProtocol) async throws {
        // Stop all services
        await syncingManager?.stop()
        inviteJoinRequestsManager?.stop()

        // Unregister installation from backend using clientId (not XMTP installationId)
        if let identity = try? await identityStore.identity(for: client.inboxId) {
            do {
                try await apiClient.unregisterInstallation(clientId: identity.clientId)
                Logger.info("Unregistered installation from backend: \(identity.clientId)")
            } catch {
                // Ignore errors during unregistration (common during account deletion when auth may be invalid)
                Logger.info("Could not unregister installation (likely during account deletion): \(error)")
            }
        } else {
            Logger.warning("Identity not found, skipping backend unregistration")
        }

        // Revoke installation if identity is available
        if let identity = try? await identityStore.identity(for: client.inboxId) {
            let keys = identity.clientKeys
            do {
                try await client.revokeInstallations(
                    signingKey: keys.signingKey,
                    installationIds: [client.installationId]
                )
            } catch {
                Logger.error("Failed revoking installation: \(error.localizedDescription)")
            }
        } else {
            Logger.warning("Identity not found, skipping revoking installation...")
        }

        // Clean up all database records for this inbox
        try await cleanupInboxData(inboxId: client.inboxId)

        // Delete identity and local database
        try await identityStore.delete(inboxId: client.inboxId)
        try client.deleteLocalDatabase()

        // Delete database files
        deleteDatabaseFiles(for: client.inboxId)

        Logger.info("Deleted inbox \(client.inboxId)")
    }

    private func deleteDatabaseFiles(for inboxId: String) {
        let fileManager = FileManager.default
        let dbDirectory = environment.defaultDatabasesDirectoryURL

        // XMTP creates files like: xmtp-{env}-{inboxId}.db3
        // Note: .local environment uses "localhost" in filename, not "local"
        let envPrefix: String
        switch environment.xmtpEnv {
        case .local:
            envPrefix = "localhost"
        case .dev:
            envPrefix = "dev"
        case .production:
            envPrefix = "production"
        @unknown default:
            envPrefix = "unknown"
        }

        let dbBaseName = "xmtp-\(envPrefix)-\(inboxId)"

        let filesToDelete = [
            "\(dbBaseName).db3",
            "\(dbBaseName).db3.sqlcipher_salt",
            "\(dbBaseName).db3-shm",
            "\(dbBaseName).db3-wal"
        ]

        for filename in filesToDelete {
            let fileURL = dbDirectory.appendingPathComponent(filename)
            if fileManager.fileExists(atPath: fileURL.path) {
                do {
                    try fileManager.removeItem(at: fileURL)
                    Logger.info("Deleted XMTP database file: \(filename)")
                } catch {
                    Logger.error("Failed to delete XMTP database file \(filename): \(error)")
                }
            }
        }
    }

    /// Deletes all database records associated with a given inboxId
    private func cleanupInboxData(inboxId: String) async throws {
        Logger.info("Cleaning up all data for inbox: \(inboxId)")

        try await databaseWriter.write { db in
            // First, fetch all conversation IDs for this inbox
            let conversationIds = try DBConversation
                .filter(DBConversation.Columns.inboxId == inboxId)
                .fetchAll(db)
                .map { $0.id }

            Logger.info("Found \(conversationIds.count) conversations to clean up for inbox: \(inboxId)")

            // Delete messages for all conversations belonging to this inbox
            for conversationId in conversationIds {
                try DBMessage
                    .filter(DBMessage.Columns.conversationId == conversationId)
                    .deleteAll(db)
            }

            // Delete conversation members for all conversations
            for conversationId in conversationIds {
                try DBConversationMember
                    .filter(DBConversationMember.Columns.conversationId == conversationId)
                    .deleteAll(db)
            }

            // Delete conversation local states
            for conversationId in conversationIds {
                try ConversationLocalState
                    .filter(ConversationLocalState.Columns.conversationId == conversationId)
                    .deleteAll(db)
            }

            // Delete invites for all conversations
            for conversationId in conversationIds {
                try DBInvite
                    .filter(DBInvite.Columns.conversationId == conversationId)
                    .deleteAll(db)
            }

            // Delete member profiles for this inbox
            for conversationId in conversationIds {
                try MemberProfile
                    .filter(MemberProfile.Columns.conversationId == conversationId)
                    .deleteAll(db)
            }

            // Delete the member record for this inbox
            try Member
                .filter(Member.Columns.inboxId == inboxId)
                .deleteAll(db)

            // Delete all conversations for this inbox
            try DBConversation
                .filter(DBConversation.Columns.inboxId == inboxId)
                .deleteAll(db)

            // Finally, delete the inbox record itself
            try DBInbox
                .filter(DBInbox.Columns.inboxId == inboxId)
                .deleteAll(db)

            Logger.info("Successfully cleaned up all data for inbox: \(inboxId)")
        }
    }

    // MARK: - Helpers

    private func clientOptions(keys: any XMTPClientKeys) -> ClientOptions {
        ClientOptions(
            api: .init(
                env: environment.xmtpEnv,
                isSecure: environment.isSecure,
                appVersion: "convos/\(Bundle.appVersion)"
            ),
            codecs: [
                TextCodec(),
                ReplyCodec(),
                ReactionCodec(),
                AttachmentCodec(),
                RemoteAttachmentCodec(),
                GroupUpdatedCodec(),
                ExplodeSettingsCodec()
            ],
            dbEncryptionKey: keys.databaseKey,
            dbDirectory: environment.defaultDatabasesDirectory
        )
    }

    private func createXmtpClient(signingKey: SigningKey,
                                  options: ClientOptions) async throws -> any XMTPClientProvider {
        Logger.info("Creating XMTP client...")
        let client = try await Client.create(account: signingKey, options: options)
        Logger.info("XMTP Client created with app version: convos/\(Bundle.appVersion)")
        return client
    }

    private func buildXmtpClient(inboxId: String,
                                 identity: PublicIdentity,
                                 options: ClientOptions) async throws -> any XMTPClientProvider {
        Logger.info("Building XMTP client for \(inboxId)...")
        let client = try await Client.build(
            publicIdentity: identity,
            options: options,
            inboxId: inboxId
        )
        Logger.info("XMTP Client built.")
        return client
    }

    private func initializeApiClient(client: any XMTPClientProvider) -> any ConvosAPIClientProtocol {
        Logger.info("Initializing API client...")
        return ConvosAPIClientFactory.authenticatedClient(
            client: client,
            environment: environment
        )
    }

    private func authorizeConvosBackend(client: any XMTPClientProvider) async throws -> any ConvosAPIClientProtocol {
        Logger.info("Authorizing backend with lazy authentication...")
        let apiClient = initializeApiClient(client: client)

        // Make a test call to trigger (re)authentication if needed
        Logger.info("Testing authentication with /auth-check...")
        _ = try await apiClient.checkAuth()

        return apiClient
    }

    // MARK: - Push Token Observer

    private func setupPushTokenObserver() {
        guard pushTokenObserver == nil else { return }

        Logger.info("Setting up push token observer...")
        pushTokenObserver = NotificationCenter.default.addObserver(
            forName: .convosPushTokenDidChange,
            object: nil,
            queue: .main
        ) { [weak self] _ in
            Task { [weak self] in
                await self?.handlePushTokenChange()
            }
        }
    }

    private func removePushTokenObserver() {
        if let observer = pushTokenObserver {
            NotificationCenter.default.removeObserver(observer)
            pushTokenObserver = nil
            Logger.info("Removed push token observer")
        }
    }

    private func handlePushTokenChange() async {
        guard case .ready = _state else {
            Logger.info("Push token changed but inbox not ready, skipping re-registration")
            return
        }

        Logger.info("Push token changed or became available, re-registering device...")
        await deviceRegistrationManager.registerDeviceIfNeeded()
    }
}<|MERGE_RESOLUTION|>--- conflicted
+++ resolved
@@ -228,10 +228,6 @@
         enqueueAction(.delete)
     }
 
-<<<<<<< HEAD
-    func reset() {
-        enqueueAction(.reset)
-=======
     /// Registers for push notifications once the inbox is in a ready state.
     func registerForPushNotifications() async {
         Logger.info("Manually triggering push notification registration")
@@ -259,7 +255,6 @@
                 continue
             }
         }
->>>>>>> b632a4a8
     }
 
     // MARK: - Private
@@ -408,17 +403,11 @@
     }
 
     private func handleClientAuthorized(_ client: any XMTPClientProvider) async throws {
-<<<<<<< HEAD
-        emitStateChange(.authenticatingBackend)
-        Logger.info("Authenticating backend for authorization...")
-        let apiClient = try await authorizeConvosBackend(client: client)
-=======
         emitStateChange(.authenticatingBackend(inboxId: client.inboxId))
 
         Logger.info("Authenticating API client...")
         let apiClient = initializeApiClient(client: client)
 
->>>>>>> b632a4a8
         enqueueAction(.authorized(.init(client: client, apiClient: apiClient)))
     }
 
@@ -482,28 +471,7 @@
         emitStateChange(.stopping)
         await syncingManager?.stop()
         inviteJoinRequestsManager?.stop()
-<<<<<<< HEAD
-        removePushTokenObserver()
-
-        // Note: We do NOT clear device registration state here
-        // Device registration persists across inbox switches (app-level, not inbox-level)
-
-        inboxId = nil
-        emitStateChange(.uninitialized)
-    }
-
-    private func handleReset(client: any XMTPClientProvider, apiClient: any ConvosAPIClientProtocol) async throws {
-        Logger.info("Resetting inbox...")
-        emitStateChange(.deleting)
-
-        // Perform common cleanup operations
-        try await performInboxCleanup(client: client, apiClient: apiClient)
-
-        // Transition to uninitialized
-        inboxId = nil
-=======
         removePushNotificationObservers()
->>>>>>> b632a4a8
         emitStateChange(.uninitialized)
     }
 
