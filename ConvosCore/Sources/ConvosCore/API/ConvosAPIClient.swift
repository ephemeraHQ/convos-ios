import Foundation

public protocol ConvosAPIBaseProtocol {
    // turnkey specific
    func createSubOrganization(
        ephemeralPublicKey: String,
        passkey: ConvosAPI.Passkey
    ) async throws -> ConvosAPI.CreateSubOrganizationResponse

    func request(for path: String,
                 method: String,
                 queryParameters: [String: String]?) throws -> URLRequest
}

protocol ConvosAPIClientFactoryType {
    static func client(environment: AppEnvironment) -> any ConvosAPIBaseProtocol
    static func authenticatedClient(
        client: any XMTPClientProvider,
        environment: AppEnvironment
    ) -> any ConvosAPIClientProtocol
}

enum ConvosAPIClientFactory: ConvosAPIClientFactoryType {
    static func client(environment: AppEnvironment) -> any ConvosAPIBaseProtocol {
        BaseConvosAPIClient(environment: environment)
    }

    static func authenticatedClient(
        client: any XMTPClientProvider,
        environment: AppEnvironment
    ) -> any ConvosAPIClientProtocol {
        ConvosAPIClient(client: client, environment: environment)
    }
}

public protocol ConvosAPIClientProtocol: ConvosAPIBaseProtocol, AnyObject {
    var identifier: String { get }

    func authenticate(inboxId: String,
                      installationId: String,
<<<<<<< HEAD
                      appCheckToken: String,
                      signature: String) async throws -> String
=======
                      signature: String,
                      retryCount: Int) async throws -> String
>>>>>>> c5fcd2c9

    func checkAuth() async throws

    func initWithBackend(_ requestBody: ConvosAPI.InitRequest) async throws -> ConvosAPI.InitResponse

    func createInvite(_ requestBody: ConvosAPI.CreateInviteCode) async throws -> ConvosAPI.InviteDetailsResponse
    func inviteDetails(_ inviteCode: String) async throws -> ConvosAPI.InviteDetailsResponse
    func inviteDetailsWithGroup(_ inviteCode: String) async throws -> ConvosAPI.InviteDetailsWithGroupResponse
    func publicInviteDetails(_ code: String) async throws -> ConvosAPI.PublicInviteDetailsResponse
    func requestToJoin(_ inviteCode: String) async throws -> ConvosAPI.RequestToJoinResponse
    func deleteRequestToJoin(_ requestId: String) async throws -> ConvosAPI.DeleteRequestToJoinResponse

    func updateProfile(
        inboxId: String,
        with requestBody: ConvosAPI.UpdateProfileRequest
    ) async throws -> ConvosAPI.UpdateProfileResponse

    func getProfile(inboxId: String) async throws -> ConvosAPI.ProfileResponse
    func getProfiles(for inboxIds: [String]) async throws -> ConvosAPI.BatchProfilesResponse
    func getProfiles(matching query: String) async throws -> [ConvosAPI.ProfileResponse]

    func uploadAttachment(
        data: Data,
        filename: String,
        contentType: String,
        acl: String
    ) async throws -> String
    func uploadAttachmentAndExecute(
        data: Data,
        filename: String,
        afterUpload: @escaping (String) async throws -> Void
    ) async throws -> String

    // Push notifications
    func getDevice(deviceId: String) async throws -> ConvosAPI.DeviceUpdateResponse
    func registerForNotifications(deviceId: String,
                                  pushToken: String,
                                  identityId: String,
                                  xmtpInstallationId: String) async throws
    func subscribeToTopics(installationId: String, topics: [String]) async throws
    func unsubscribeFromTopics(installationId: String, topics: [String]) async throws
    func unregisterInstallation(xmtpInstallationId: String) async throws
    
    func overrideJWTToken(_ token: String)
}

internal class BaseConvosAPIClient: ConvosAPIBaseProtocol {
    internal let baseURL: URL
    internal let session: URLSession
    internal let environment: AppEnvironment

    fileprivate init(environment: AppEnvironment) {
        guard let apiBaseURL = URL(string: environment.apiBaseURL) else {
            fatalError("Failed constructing API base URL")
        }
        self.baseURL = apiBaseURL
        self.session = URLSession(configuration: .default)
        self.environment = environment
    }

    func createSubOrganization(
        ephemeralPublicKey: String,
        passkey: ConvosAPI.Passkey
    ) async throws -> ConvosAPI.CreateSubOrganizationResponse {
        let url = baseURL.appendingPathComponent("v1/wallets")

        var request = URLRequest(url: url)
        request.httpMethod = "POST"
        request.setValue("application/json", forHTTPHeaderField: "Content-Type")

        let requestBody: [String: Any] = [
            "ephemeralPublicKey": ephemeralPublicKey,
            "challenge": passkey.challenge,
            "attestation": [
                "credentialId": passkey.attestation.credentialId,
                "clientDataJson": passkey.attestation.clientDataJson,
                "attestationObject": passkey.attestation.attestationObject,
                "transports": passkey.attestation.transports.map { $0.rawValue }
            ]
        ]

        request.httpBody = try JSONSerialization.data(withJSONObject: requestBody)

        do {
            let (data, response) = try await session.data(for: request)

            guard let httpResponse = response as? HTTPURLResponse,
                  httpResponse.statusCode == 200 || httpResponse.statusCode == 201 else {
                throw APIError.authenticationFailed
            }

            let result = try JSONDecoder().decode(ConvosAPI.CreateSubOrganizationResponse.self, from: data)
            return result
        } catch {
            throw APIError.serverError(error.localizedDescription)
        }
    }

    func publicInviteDetails(_ code: String) async throws -> ConvosAPI.PublicInviteDetailsResponse {
        let request = try request(for: "v1/invites/public/\(code)")
        let invite: ConvosAPI.PublicInviteDetailsResponse = try await performRequest(request)
        return invite
    }

    func request(for path: String,
                 method: String = "GET",
                 queryParameters: [String: String]? = nil) throws -> URLRequest {
        var urlComponents = URLComponents(url: baseURL.appendingPathComponent(path), resolvingAgainstBaseURL: false)
        if let queryParameters = queryParameters {
            urlComponents?.queryItems = queryParameters.map { URLQueryItem(name: $0.key, value: $0.value) }
        }

        guard let url = urlComponents?.url else {
            throw APIError.invalidURL
        }

        var request = URLRequest(url: url)
        request.httpMethod = method
        return request
    }

    private func performRequest<T: Decodable>(_ request: URLRequest, retryCount: Int = 0) async throws -> T {
        let (data, response) = try await session.data(for: request)

        Logger.info("\(request.url?.path(percentEncoded: false) ?? "nil") received response: \(data.prettyPrintedJSONString ?? "nil data")")

        guard let httpResponse = response as? HTTPURLResponse else {
            throw APIError.invalidResponse
        }

        switch httpResponse.statusCode {
        case 200...299:
            let decoder = JSONDecoder()
            decoder.dateDecodingStrategy = .iso8601
            return try decoder.decode(T.self, from: data)
        case 401:
            throw APIError.notAuthenticated
        case 403:
            throw APIError.forbidden
        case 404:
            throw APIError.notFound
        default:
            throw APIError.serverError(nil)
        }
    }
}

final class ConvosAPIClient: BaseConvosAPIClient, ConvosAPIClientProtocol {
    private let client: any XMTPClientProvider
    private let keychainService: KeychainService<ConvosJWTKeychainItem> = .init()
    
    private var _overrideJWTToken: String?

    private let maxRetryCount: Int = 3

    var identifier: String {
        "\(client.inboxId)-\(client.installationId)"
    }

    fileprivate init(
        client: any XMTPClientProvider,
        environment: AppEnvironment
    ) {
        self.client = client
        super.init(environment: environment)
    }

    private func reAuthenticate() async throws -> String {
        let installationId = client.installationId
        let inboxId = client.inboxId
        let firebaseAppCheckToken = try await FirebaseHelperCore.getAppCheckToken()
        let signatureData = try client.signWithInstallationKey(message: firebaseAppCheckToken)
        let signature = signatureData.hexEncodedString()

        return try await authenticate(
            inboxId: inboxId,
            installationId: installationId,
<<<<<<< HEAD
            appCheckToken: firebaseAppCheckToken,
            signature: signature
=======
            signature: signature,
            retryCount: 0
>>>>>>> c5fcd2c9
        )
    }

    // MARK: - Authentication

    func authenticate(inboxId: String,
                      installationId: String,
<<<<<<< HEAD
                      appCheckToken: String,
                      signature: String) async throws -> String {
=======
                      signature: String,
                      retryCount: Int = 0) async throws -> String {
>>>>>>> c5fcd2c9
        let url = baseURL.appendingPathComponent("v1/authenticate")
        var request = URLRequest(url: url)
        request.httpMethod = "POST"

        request.setValue(installationId, forHTTPHeaderField: "X-XMTP-InstallationId")
        request.setValue(inboxId, forHTTPHeaderField: "X-XMTP-InboxId")
        request.setValue("0x\(signature)", forHTTPHeaderField: "X-XMTP-Signature")
        request.setValue(appCheckToken, forHTTPHeaderField: "X-Firebase-AppCheck")
        request.setValue("application/json", forHTTPHeaderField: "Content-Type")

        let (data, response) = try await session.data(for: request)

        guard let httpResponse = response as? HTTPURLResponse else {
            throw APIError.authenticationFailed
        }

        // Special handling for installation ID errors
        if httpResponse.statusCode == 400 {
            if let errorMessage = parseErrorMessage(from: data),
               errorMessage.lowercased().contains("invalid installation id") {
                throw APIError.invalidInstallationId(
                    inboxId: inboxId,
                    installationId: installationId,
                    message: errorMessage
                )
            } else {
                throw APIError.badRequest(parseErrorMessage(from: data))
            }
        }

        // Handle auth rate limiting
        if httpResponse.statusCode == 429 {
            guard retryCount < maxRetryCount else {
                throw APIError.rateLimitExceeded
            }
            // Use exponential backoff for rate limit retries
            let delay = calculateExponentialBackoff(retryCount: retryCount)
            Logger.info("Auth rate limited - retrying in \(delay)s (attempt \(retryCount + 1) of \(maxRetryCount))")

            // Sleep and then retry
            try await Task.sleep(nanoseconds: UInt64(delay * 1_000_000_000))
            return try await authenticate(inboxId: inboxId,
                                          installationId: installationId,
                                          signature: signature,
                                          retryCount: retryCount + 1)
        }

        guard httpResponse.statusCode == 200 else {
            throw APIError.authenticationFailed
        }

        struct AuthResponse: Codable {
            let token: String
        }

        let authResponse = try JSONDecoder().decode(AuthResponse.self, from: data)
        try keychainService.saveString(authResponse.token, for: .init(inboxId: inboxId))
        return authResponse.token
    }

    func checkAuth() async throws {
        let request = try authenticatedRequest(for: "v1/auth-check")
        let _: ConvosAPI.AuthCheckResponse = try await performRequest(request)
    }
    
    /// Sets a JWT token in RAM for use in notification service extension.
    /// This token will be prioritized over the keychain-stored JWT for authenticated requests.
    /// - Parameter token: The JWT token to use for authentication
    func overrideJWTToken(_ token: String) {
        _overrideJWTToken = token
    }

    // MARK: - Init

    func initWithBackend(_ requestBody: ConvosAPI.InitRequest) async throws -> ConvosAPI.InitResponse {
        let inboxId = client.inboxId
        var request = try authenticatedRequest(for: "v1/init", method: "POST")
        request.setValue("application/json", forHTTPHeaderField: "Content-Type")
        request.httpBody = try JSONEncoder().encode(requestBody)
        Logger.info("Initializing backend")
        return try await performRequest(request)
    }

    // MARK: - Invites

    func createInvite(_ requestBody: ConvosAPI.CreateInviteCode) async throws -> ConvosAPI.InviteDetailsResponse {
        var request = try authenticatedRequest(for: "v1/invites", method: "POST")
        request.setValue("application/json", forHTTPHeaderField: "Content-Type")
        Logger.info("Sending create invite request with body: \(requestBody)")
        request.httpBody = try JSONEncoder().encode(requestBody)
        Logger.info("Creating invite with json body: \(request.httpBody?.prettyPrintedJSONString ?? "")")
        return try await performRequest(request)
    }

    func inviteDetails(_ code: String) async throws -> ConvosAPI.InviteDetailsResponse {
        let request = try authenticatedRequest(for: "v1/invites/\(code)")
        let invite: ConvosAPI.InviteDetailsResponse = try await performRequest(request)
        return invite
    }

    func inviteDetailsWithGroup(_ code: String) async throws -> ConvosAPI.InviteDetailsWithGroupResponse {
        let request = try authenticatedRequest(for: "v1/invites/\(code)/with-group")
        let invite: ConvosAPI.InviteDetailsWithGroupResponse = try await performRequest(request)
        return invite
    }

    func requestToJoin(_ inviteCode: String) async throws -> ConvosAPI.RequestToJoinResponse {
        var request = try authenticatedRequest(for: "v1/invites/request", method: "POST")
        let body: [String: Any] = ["inviteId": inviteCode]
        request.httpBody = try JSONSerialization.data(withJSONObject: body)
        request.setValue("application/json", forHTTPHeaderField: "Content-Type")
        return try await performRequest(request)
    }

    func deleteRequestToJoin(_ requestId: String) async throws -> ConvosAPI.DeleteRequestToJoinResponse {
        let request = try authenticatedRequest(for: "v1/invites/requests/\(requestId)", method: "DELETE")
        return try await performRequest(request)
    }

    // MARK: - Profiles

    func updateProfile(
        inboxId: String,
        with requestBody: ConvosAPI.UpdateProfileRequest
    ) async throws -> ConvosAPI.UpdateProfileResponse {
        var request = try authenticatedRequest(for: "v1/profiles/\(inboxId)", method: "PUT")
        request.setValue("application/json", forHTTPHeaderField: "Content-Type")
        request.httpBody = try JSONEncoder().encode(requestBody)
        return try await performRequest(request)
    }

    func getProfile(inboxId: String) async throws -> ConvosAPI.ProfileResponse {
        let request = try authenticatedRequest(for: "v1/profiles/\(inboxId)")
        let profile: ConvosAPI.ProfileResponse = try await performRequest(request)
        return profile
    }

    func getProfiles(for inboxIds: [String]) async throws -> ConvosAPI.BatchProfilesResponse {
        var request = try authenticatedRequest(for: "v1/profiles/batch", method: "POST")
        let body: [String: Any] = ["xmtpIds": inboxIds]
        request.httpBody = try JSONSerialization.data(withJSONObject: body)
        request.setValue("application/json", forHTTPHeaderField: "Content-Type")
        return try await performRequest(request)
    }

    func getProfiles(matching query: String) async throws -> [ConvosAPI.ProfileResponse] {
        let request = try authenticatedRequest(
            for: "v1/profiles/search",
            queryParameters: ["query": query]
        )
        return try await performRequest(request)
    }

    // MARK: - Private Helpers

    private func authenticatedRequest(
        for path: String,
        method: String = "GET",
        queryParameters: [String: String]? = nil
    ) throws -> URLRequest {
        var request = try request(for: path, method: method, queryParameters: queryParameters)

        // Prioritize override JWT token (from notification payload) over keychain JWT
        if let overridenJWT = _overrideJWTToken {
            request.setValue(overridenJWT, forHTTPHeaderField: "X-Convos-AuthToken")
        } else if let keychainJWT = try? keychainService.retrieveString(.init(inboxId: client.inboxId)) {
            request.setValue(keychainJWT, forHTTPHeaderField: "X-Convos-AuthToken")
        }
        // If no JWT, send request anyway - server will respond 401 and performRequest() will handle reauth

        return request
    }

    private func performRequest<T: Decodable>(_ request: URLRequest, retryCount: Int = 0) async throws -> T {
        do {
            let (data, response) = try await session.data(for: request)

            Logger.info("\(request.url?.path(percentEncoded: false) ?? "nil") received response: \(data.prettyPrintedJSONString ?? "nil data")")

            guard let httpResponse = response as? HTTPURLResponse else {
                throw APIError.invalidResponse
            }

            switch httpResponse.statusCode {
            case 200...203, 206...299:
                let decoder = JSONDecoder()
                decoder.dateDecodingStrategy = .iso8601
                return try decoder.decode(T.self, from: data)
            case 204, 205, 304:
                // Handle no content responses
                if T.self == Void.self {
                    return unsafeBitCast((), to: T.self)
                } else if let emptyDict = [:] as? T {
                    return emptyDict
                } else if let emptyArray = [] as? T {
                    return emptyArray
                } else {
                    // For other types, try to decode empty data or throw appropriate error
                    throw APIError.invalidResponse
                }
            case 400:
                // Parse error message from response if available
                let errorMessage: String?
                if let json = try? JSONSerialization.jsonObject(with: data) as? [String: Any],
                   let message = json["message"] as? String {
                    errorMessage = message
                } else {
                    errorMessage = String(data: data, encoding: .utf8)
                }
                throw APIError.badRequest(errorMessage)
            case 401:
                // If using override JWT token (notification service extension), don't attempt re-auth
                // since app attest is not available in notification service extension
                guard _overrideJWTToken == nil else {
                    Logger.error("Authentication failed with override JWT token - cannot re-authenticate in notification service extension")
                    throw APIError.notAuthenticated
                }
                
                // Check if we've exceeded max retries
                guard retryCount < maxRetryCount else {
                    Logger.error("Max retry count (\(maxRetryCount)) exceeded for request")
                    throw APIError.notAuthenticated
                }

                // Try to re-authenticate and retry the request
                do {
                    Logger.info("Attempting re-authentication (attempt \(retryCount + 1) of \(maxRetryCount))")
                    _ = try await reAuthenticate()
                    // Create a new request with the fresh token
                    var newRequest = request
                    if let jwt = try keychainService.retrieveString(.init(inboxId: client.inboxId)) {
                        newRequest.setValue(jwt, forHTTPHeaderField: "X-Convos-AuthToken")
                    }
                    // Retry the request with incremented retry count
                    return try await performRequest(newRequest, retryCount: retryCount + 1)
                } catch {
                    Logger.error("Re-authentication failed: \(error.localizedDescription)")
                    throw APIError.notAuthenticated
                }
            case 403:
                throw APIError.forbidden
            case 404:
                throw APIError.notFound
            default:
                let errorMessage = String(data: data, encoding: .utf8)
                throw APIError.serverError(errorMessage)
            }
        } catch {
            throw error
        }
    }

    func uploadAttachment(
        data: Data,
        filename: String,
        contentType: String = "image/jpeg",
        acl: String = "public-read"
    ) async throws -> String {
        Logger.info("Starting attachment upload process for file: \(filename)")
        Logger.info("File data size: \(data.count) bytes")

        // Step 1: Get presigned URL from Convos API
        let presignedRequest = try authenticatedRequest(
            for: "v1/attachments/presigned",
            method: "GET",
            queryParameters: ["contentType": contentType, "filename": filename]
        )

        Logger.info("Getting presigned URL from: \(presignedRequest.url?.absoluteString ?? "nil")")

        struct PresignedResponse: Codable {
            let url: String
        }

        let presignedResponse: PresignedResponse = try await performRequest(presignedRequest)
        Logger.info("Received presigned URL: \(presignedResponse.url)")

        // Step 2: Extract public URL BEFORE uploading (we already know what it will be!)
        guard let urlComponents = URLComponents(string: presignedResponse.url) else {
            Logger.error("Failed to parse presigned URL components")
            throw APIError.invalidURL
        }

        guard let scheme = urlComponents.scheme, let host = urlComponents.host else {
            Logger.error("Failed to extract scheme or host from presigned URL")
            throw APIError.invalidURL
        }
        let publicURL = "\(scheme)://\(host)\(urlComponents.path)"
        Logger.info("Final public URL will be: \(publicURL)")

        // Step 3: Upload directly to S3 using presigned URL
        guard let s3URL = URL(string: presignedResponse.url) else {
            Logger.error("Invalid presigned URL: \(presignedResponse.url)")
            throw APIError.invalidURL
        }

        var s3Request = URLRequest(url: s3URL)
        s3Request.httpMethod = "PUT"
        s3Request.setValue(contentType, forHTTPHeaderField: "Content-Type")
        s3Request.httpBody = data

        Logger.info("Uploading to S3: \(s3URL.absoluteString)")
        Logger.info("S3 upload data size: \(data.count) bytes")
        Logger.info("S3 request headers: \(s3Request.allHTTPHeaderFields ?? [:])")

        let (s3Data, s3Response) = try await URLSession.shared.data(for: s3Request)

        guard let s3HttpResponse = s3Response as? HTTPURLResponse else {
            Logger.error("Invalid S3 response type")
            throw APIError.invalidResponse
        }

        Logger.info("S3 response status: \(s3HttpResponse.statusCode)")
        Logger.info("S3 response headers: \(s3HttpResponse.allHeaderFields)")

        guard s3HttpResponse.statusCode == 200 else {
            Logger.error("S3 upload failed with status: \(s3HttpResponse.statusCode)")
            Logger.error("S3 error response: \(String(data: s3Data, encoding: .utf8) ?? "nil")")
            throw APIError.serverError(nil)
        }

        Logger.info("Successfully uploaded to S3, public URL: \(publicURL)")
        return publicURL
    }

    func uploadAttachmentAndExecute(
        data: Data,
        filename: String,
        afterUpload: @escaping (String) async throws -> Void
    ) async throws -> String {
        Logger.info("Starting chained upload and execute process for file: \(filename)")

        // Step 1: Upload the attachment and get the URL
        let uploadedURL = try await uploadAttachment(
            data: data,
            filename: filename,
            contentType: "image/jpeg",
            acl: "public-read"
        )
        Logger.info("Upload completed successfully, URL: \(uploadedURL)")

        // Step 2: Execute the provided closure with the uploaded URL
        Logger.info("Executing post-upload action with URL: \(uploadedURL)")
        try await afterUpload(uploadedURL)
        Logger.info("Post-upload action completed successfully")

        return uploadedURL
    }

    // MARK: - Device Management

    func getDevice(deviceId: String) async throws -> ConvosAPI.DeviceUpdateResponse {
        let request = try authenticatedRequest(
            for: "v1/devices/\(deviceId)",
            method: "GET"
        )

        return try await performRequest(request)
    }

    // MARK: - Notifications Registration & Subscriptions

    func registerForNotifications(deviceId: String,
                                  pushToken: String,
                                  identityId: String,
                                  xmtpInstallationId: String) async throws {
        var request = try authenticatedRequest(for: "v1/notifications/register", method: "POST")
        request.setValue("application/json", forHTTPHeaderField: "Content-Type")

        struct Installation: Encodable { let identityId: String; let xmtpInstallationId: String }

        struct Body: Encodable {
            let deviceId: String
            let pushToken: String
            let pushTokenType: String
            let apnsEnv: String
            let installations: [Installation]
        }

        let apnsEnv = environment.apnsEnvironment == .sandbox ? "sandbox" : "production"
        Logger.info("Registering push token with APNS environment: \(apnsEnv) (raw enum: \(environment.apnsEnvironment))")

        let body = Body(deviceId: deviceId,
                        pushToken: pushToken,
                        pushTokenType: "apns",
                        apnsEnv: apnsEnv,
                        installations: [.init(identityId: identityId, xmtpInstallationId: xmtpInstallationId)])
        request.httpBody = try JSONEncoder().encode(body)

        let (_, response) = try await URLSession.shared.data(for: request)
        guard let http = response as? HTTPURLResponse, 200...299 ~= http.statusCode else {
            throw APIError.serverError("Failed notifications/register: \((response as? HTTPURLResponse)?.statusCode.description ?? "?")")
        }
    }

    func subscribeToTopics(installationId: String, topics: [String]) async throws {
        var request = try authenticatedRequest(for: "v1/notifications/subscribe", method: "POST")
        request.setValue("application/json", forHTTPHeaderField: "Content-Type")
        struct Body: Encodable { let installationId: String; let topics: [String] }
        request.httpBody = try JSONEncoder().encode(Body(installationId: installationId, topics: topics))
        let (_, response) = try await URLSession.shared.data(for: request)
        guard let http = response as? HTTPURLResponse, 200...299 ~= http.statusCode else {
            throw APIError.serverError("Failed notifications/subscribe: \((response as? HTTPURLResponse)?.statusCode.description ?? "?")")
        }
    }

    func unsubscribeFromTopics(installationId: String, topics: [String]) async throws {
        var request = try authenticatedRequest(for: "v1/notifications/unsubscribe", method: "POST")
        request.setValue("application/json", forHTTPHeaderField: "Content-Type")
        struct Body: Encodable { let installationId: String; let topics: [String] }
        request.httpBody = try JSONEncoder().encode(Body(installationId: installationId, topics: topics))
        let (_, response) = try await URLSession.shared.data(for: request)
        guard let http = response as? HTTPURLResponse, 200...299 ~= http.statusCode else {
            throw APIError.serverError("Failed notifications/unsubscribe: \((response as? HTTPURLResponse)?.statusCode.description ?? "?")")
        }
    }

    func unregisterInstallation(xmtpInstallationId: String) async throws {
        let path = "v1/notifications/unregister/\(xmtpInstallationId)"
        let request = try authenticatedRequest(for: path, method: "DELETE")
        let (_, response) = try await URLSession.shared.data(for: request)
        guard let http = response as? HTTPURLResponse, 200...299 ~= http.statusCode else {
            throw APIError.serverError("Failed DELETE notifications/unregister: \((response as? HTTPURLResponse)?.statusCode.description ?? "?")")
        }
    }

    // MARK: - Helper Methods

    private func parseErrorMessage(from data: Data) -> String? {
        if let json = try? JSONSerialization.jsonObject(with: data) as? [String: Any],
           let message = json["message"] as? String {
            return message
        }
        return String(data: data, encoding: .utf8)
    }

    private func calculateExponentialBackoff(retryCount: Int) -> TimeInterval {
        let baseDelay: TimeInterval = 1.0
        let exponentialDelay = baseDelay * pow(2.0, Double(retryCount))
        let jitter = Double.random(in: 0...0.1) * exponentialDelay
        return min(exponentialDelay + jitter, 30.0) // Cap at 30 seconds
    }
}

// MARK: - Error Handling

enum APIError: Error {
    case invalidURL
    case authenticationFailed
    case notAuthenticated
    case badRequest(String?)
    case forbidden
    case notFound
    case invalidResponse
    case invalidRequest
    case serverError(String?)
    case rateLimitExceeded
    case invalidInstallationId(inboxId: String, installationId: String, message: String)
}<|MERGE_RESOLUTION|>--- conflicted
+++ resolved
@@ -38,13 +38,9 @@
 
     func authenticate(inboxId: String,
                       installationId: String,
-<<<<<<< HEAD
                       appCheckToken: String,
-                      signature: String) async throws -> String
-=======
                       signature: String,
                       retryCount: Int) async throws -> String
->>>>>>> c5fcd2c9
 
     func checkAuth() async throws
 
@@ -222,13 +218,9 @@
         return try await authenticate(
             inboxId: inboxId,
             installationId: installationId,
-<<<<<<< HEAD
             appCheckToken: firebaseAppCheckToken,
-            signature: signature
-=======
             signature: signature,
             retryCount: 0
->>>>>>> c5fcd2c9
         )
     }
 
@@ -236,13 +228,9 @@
 
     func authenticate(inboxId: String,
                       installationId: String,
-<<<<<<< HEAD
                       appCheckToken: String,
-                      signature: String) async throws -> String {
-=======
                       signature: String,
                       retryCount: Int = 0) async throws -> String {
->>>>>>> c5fcd2c9
         let url = baseURL.appendingPathComponent("v1/authenticate")
         var request = URLRequest(url: url)
         request.httpMethod = "POST"
@@ -286,6 +274,7 @@
             try await Task.sleep(nanoseconds: UInt64(delay * 1_000_000_000))
             return try await authenticate(inboxId: inboxId,
                                           installationId: installationId,
+                                          appCheckToken: appCheckToken,
                                           signature: signature,
                                           retryCount: retryCount + 1)
         }
