--- conflicted
+++ resolved
@@ -10,47 +10,20 @@
 }
 
 protocol ConvosAPIClientFactoryType {
-<<<<<<< HEAD
-    static func client(environment: AppEnvironment) -> any ConvosAPIBaseProtocol
-    static func authenticatedClient(
-        client: any XMTPClientProvider,
-        environment: AppEnvironment,
-        useJWTOverride: Bool
-    ) -> any ConvosAPIClientProtocol
-}
-
-enum ConvosAPIClientFactory: ConvosAPIClientFactoryType {
-    static func client(environment: AppEnvironment) -> any ConvosAPIBaseProtocol {
-        BaseConvosAPIClient(environment: environment)
-    }
-
-    static func authenticatedClient(
-        client: any XMTPClientProvider,
-        environment: AppEnvironment,
-        useJWTOverride: Bool = false
-    ) -> any ConvosAPIClientProtocol {
-        ConvosAPIClient(client: client, environment: environment, useJWTOverride: useJWTOverride)
-=======
     static func client(environment: AppEnvironment) -> any ConvosAPIClientProtocol
 }
 
 enum ConvosAPIClientFactory: ConvosAPIClientFactoryType {
     static func client(environment: AppEnvironment) -> any ConvosAPIClientProtocol {
         ConvosAPIClient(environment: environment)
->>>>>>> 1b1a8007
     }
 }
 
 public protocol ConvosAPIClientProtocol: ConvosAPIBaseProtocol, AnyObject {
-<<<<<<< HEAD
     var identifier: String { get }
     var useJWTOverride: Bool { get }
 
-    func authenticate(inboxId: String,
-                      appCheckToken: String,
-=======
     func authenticate(appCheckToken: String,
->>>>>>> 1b1a8007
                       retryCount: Int) async throws -> String
 
     func checkAuth() async throws
@@ -204,23 +177,6 @@
 
     private let maxRetryCount: Int = 3
 
-<<<<<<< HEAD
-    var identifier: String {
-        "\(client.inboxId)-\(client.installationId)"
-    }
-
-    fileprivate init(
-        client: any XMTPClientProvider,
-        environment: AppEnvironment,
-        useJWTOverride: Bool = false
-    ) {
-        self.client = client
-        self.useJWTOverride = useJWTOverride
-        super.init(environment: environment)
-    }
-
-=======
->>>>>>> 1b1a8007
     private func reAuthenticate() async throws -> String {
         // we shouldn't do this at all in the notification extension
         let firebaseAppCheckToken = try await FirebaseHelperCore.getAppCheckToken()
@@ -338,10 +294,9 @@
         if let overridenJWT = overrideToken {
             Logger.debug("Using override JWT token from notification payload")
             request.setValue(overridenJWT, forHTTPHeaderField: "X-Convos-AuthToken")
-<<<<<<< HEAD
         } else {
             do {
-                if let keychainJWT = try keychainService.retrieveString(.init(inboxId: client.inboxId)) {
+                if let keychainJWT = try keychainService.retrieveString(.init(deviceId: deviceId)) {
                     Logger.debug("Using JWT token from keychain")
                     request.setValue(keychainJWT, forHTTPHeaderField: "X-Convos-AuthToken")
                 } else {
@@ -366,10 +321,6 @@
                 Logger.warning("Failed to retrieve JWT from keychain: \(error.localizedDescription)")
                 // In main app context, continue without JWT - will trigger re-authentication
             }
-=======
-        } else if let keychainJWT = try keychainService.retrieveString(.init(deviceId: deviceId)) {
-            request.setValue(keychainJWT, forHTTPHeaderField: "X-Convos-AuthToken")
->>>>>>> 1b1a8007
         }
 
         return request
