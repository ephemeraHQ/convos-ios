--- conflicted
+++ resolved
@@ -1,6 +1,4 @@
 import Foundation
-
-struct EmptyResponse: Decodable {}
 
 public enum ConvosAPI {
     public enum AuthenticatorTransport: String, Codable {
@@ -32,8 +30,6 @@
         public let walletAddress: String
     }
 
-<<<<<<< HEAD
-=======
     public struct InitRequest: Encodable {
         public let device: Device
         public let identity: Identity
@@ -64,7 +60,6 @@
         }
     }
 
->>>>>>> f8344416
     // MARK: - Device Update Models
 
     struct DeviceUpdateRequest: Codable {
@@ -89,6 +84,7 @@
             self.apnsEnv = apnsEnv
         }
     }
+
     public struct DeviceUpdateResponse: Codable {
         public let id: String
         public let pushToken: String?
@@ -101,114 +97,14 @@
     public struct AuthCheckResponse: Codable {
         public let success: Bool
     }
-<<<<<<< HEAD
+}
 
-    // MARK: - v2 Device & Notification Endpoints
-
-    public enum PushTokenType: String, Codable {
-        case apns
-        case fcm
-    }
-
-    public enum ApnsEnvironment: String, Codable {
-        case sandbox
-        case production
-    }
-
-    // MARK: - v2/device/register
-    // POST /v2/device/register
-    // Purpose: Register or update device metadata (independent of push notifications)
-    // Returns: 200 with empty body on success
-    // Errors: 400 (invalid body), 403 (device disabled), 500 (server error)
-
-    public struct RegisterDeviceRequest: Codable {
-        public let deviceId: String
-        public let pushToken: String?
-        public let pushTokenType: String?
-        public let apnsEnv: String?
-
-        public init(deviceId: String, pushToken: String?, pushTokenType: String?, apnsEnv: String?) {
-            self.deviceId = deviceId
-            self.pushToken = pushToken
-            self.pushTokenType = pushTokenType
-            self.apnsEnv = apnsEnv
-        }
-    }
-
-    // MARK: - v2/notifications/subscribe
-    // POST /v2/notifications/subscribe
-    // Returns: 200 with empty body on success
-    // Errors: 400 (invalid body), 404 (device not found), 403 (device disabled), 500 (server error)
-
-    public struct HmacKey: Codable {
-        public let thirtyDayPeriodsSinceEpoch: Int
-        public let key: String // hex string
-
-        public init(thirtyDayPeriodsSinceEpoch: Int, key: String) {
-            self.thirtyDayPeriodsSinceEpoch = thirtyDayPeriodsSinceEpoch
-            self.key = key
-        }
-    }
-
-    public struct TopicSubscription: Codable {
-        public let topic: String
-        public let hmacKeys: [HmacKey]
-
-        public init(topic: String, hmacKeys: [HmacKey]) {
-            self.topic = topic
-            self.hmacKeys = hmacKeys
-        }
-    }
-
-    public struct SubscribeRequest: Codable {
-        public let deviceId: String
-        public let clientId: String
-        public let topics: [TopicSubscription]
-
-        public init(deviceId: String, clientId: String, topics: [TopicSubscription]) {
-            self.deviceId = deviceId
-            self.clientId = clientId
-            self.topics = topics
-        }
-    }
-
-    // MARK: - v2/notifications/unsubscribe
-    // POST /v2/notifications/unsubscribe
-    // Returns: 200 with empty body on success
-    // Errors: 400 (invalid body), 404 (client not found), 500 (server error)
-
-    public struct UnsubscribeRequest: Codable {
-        public let clientId: String
-        public let topics: [String]
-
-        public init(clientId: String, topics: [String]) {
-            self.clientId = clientId
-            self.topics = topics
-        }
-    }
-
-    // MARK: - v2/notifications/unregister
-    // DELETE /v2/notifications/unregister/:clientId
-    // clientId is a URL parameter, not in body
-    // Returns: 200 with empty body on success
-    // Errors: 400 (invalid params), 404 (client not found), 500 (server error)
-
-    // MARK: - Common Error Response
-
-    public struct ErrorResponse: Codable {
-        public let error: String
-        public let details: [ValidationError]?
-        public let hint: String?
-    }
-=======
-}
->>>>>>> f8344416
-
-    public struct ValidationError: Codable {
-        public let code: String
-        public let expected: String?
-        public let received: String?
-        public let path: [String]
-        public let message: String
+extension ConvosAPI.InitRequest.Device {
+    static func current() -> Self {
+        return .init(
+            os: DeviceInfo.osString,
+            name: nil,
+            id: DeviceInfo.deviceIdentifier
+        )
     }
 }