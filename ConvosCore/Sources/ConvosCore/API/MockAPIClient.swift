import Foundation

class MockAPIClientFactory: ConvosAPIClientFactoryType {
    static func client(environment: AppEnvironment) -> any ConvosAPIBaseProtocol {
        MockBaseAPIClient()
    }

    static func authenticatedClient(
        client: any XMTPClientProvider,
        environment: AppEnvironment
    ) -> any ConvosAPIClientProtocol {
        MockAPIClient(client: client)
    }
}

enum MockAPIError: Error {
    case invalidURL
}

class MockBaseAPIClient: ConvosAPIBaseProtocol {
    func createSubOrganization(
        ephemeralPublicKey: String,
        passkey: ConvosAPI.Passkey
    ) async throws -> ConvosAPI.CreateSubOrganizationResponse {
        .init(subOrgId: UUID().uuidString, walletAddress: UUID().uuidString)
    }

    func request(for path: String, method: String, queryParameters: [String: String]?) throws -> URLRequest {
        guard let url = URL(string: "http://example.com") else {
            throw MockAPIError.invalidURL
        }
        return URLRequest(url: url)
    }
}

class MockAPIClient: MockBaseAPIClient, ConvosAPIClientProtocol {
    func getDevice(deviceId: String) async throws -> ConvosAPI.DeviceUpdateResponse {
        return ConvosAPI.DeviceUpdateResponse(
            id: deviceId,
            pushToken: "existing-push-token",
            pushTokenType: "apns",
            apnsEnv: "sandbox",
            updatedAt: Date().ISO8601Format(),
            pushFailures: 0
        )
    }

    func publicInviteDetails(_ code: String) async throws -> ConvosAPI.PublicInviteDetailsResponse {
        .init(id: "invite_123", name: "My Invite", description: "My fun group chat", imageUrl: nil, inviteLinkURL: "http://convos.org/join/123456")
    }

    var identifier: String {
        "\(client.inboxId)\(client.installationId)"
    }

    let client: any XMTPClientProvider

    init(client: any XMTPClientProvider) {
        self.client = client
        super.init()
    }

<<<<<<< HEAD
    func authenticate(inboxId: String, installationId: String, appCheckToken: String, signature: String) async throws -> String {
=======
    func authenticate(inboxId: String, installationId: String, signature: String, retryCount: Int = 0) async throws -> String {
>>>>>>> c5fcd2c9
        return "mock-jwt-token"
    }

    func checkAuth() async throws {
        // Mock implementation - always succeeds
    }

    func initWithBackend(_ requestBody: ConvosAPI.InitRequest) async throws -> ConvosAPI.InitResponse {
        return ConvosAPI.InitResponse(
            device: ConvosAPI.InitResponse.Device(
                id: "device_1",
                os: requestBody.device.os,
                name: requestBody.device.name
            ),
            identity: ConvosAPI.InitResponse.Identity(
                id: "identity_1",
                identityAddress: requestBody.identity.identityAddress,
                xmtpId: requestBody.identity.xmtpId
            ),
            profile: ConvosAPI.InitResponse.Profile(
                id: "profile_1",
                name: requestBody.profile.name,
                description: requestBody.profile.description,
                avatar: requestBody.profile.avatar
            )
        )
    }

    func createInvite(_ requestBody: ConvosAPI.CreateInviteCode) async throws -> ConvosAPI.InviteDetailsResponse {
        return ConvosAPI
            .InviteDetailsResponse(
                id: "created_invite_123",
                name: "My Group",
                description: nil,
                imageUrl: nil,
                maxUses: nil,
                usesCount: 0,
                status: .active,
                expiresAt: nil,
                autoApprove: false,
                groupId: "my_group_123",
                createdAt: Date(),
                inviteLinkURL: "http://convos.org/join/my_group_123"
            )
    }

    func inviteDetails(_ inviteId: String) async throws -> ConvosAPI.InviteDetailsResponse {
        return ConvosAPI
            .InviteDetailsResponse(
                id: "created_invite_123",
                name: "My Group",
                description: nil,
                imageUrl: nil,
                maxUses: nil,
                usesCount: 0,
                status: .active,
                expiresAt: nil,
                autoApprove: false,
                groupId: "my_group_123",
                createdAt: Date(),
                inviteLinkURL: "http://convos.org/join/my_group_123"
            )
    }

    func inviteDetailsWithGroup(_ inviteId: String) async throws -> ConvosAPI.InviteDetailsWithGroupResponse {
        return ConvosAPI.InviteDetailsWithGroupResponse(
            id: "invite_123",
            name: "My Group",
            description: nil,
            imageUrl: nil,
            inviteLinkURL: "http://convos.org/join/invite_123",
            groupId: "my_group_123",
            inviterInboxId: "0x12345"
        )
    }

    func updateProfile(
        inboxId: String,
        with requestBody: ConvosAPI.UpdateProfileRequest
    ) async throws -> ConvosAPI.UpdateProfileResponse {
        .init(
            id: "",
            name: requestBody.name ?? "",
            username: requestBody.username ?? "",
            description: nil,
            avatar: requestBody.avatar,
            createdAt: Date().ISO8601Format(),
            updatedAt: Date().ISO8601Format()
        )
    }

    func getProfile(inboxId: String) async throws -> ConvosAPI.ProfileResponse {
        return ConvosAPI.ProfileResponse(
            id: inboxId,
            name: "Mock User",
            username: "mockuser",
            description: "This is a mock profile.",
            avatar: nil,
            xmtpId: "mock-xmtp-id",
            identityAddress: "0xMOCKADDRESS1"
        )
    }

    func getProfiles(for inboxIds: [String]) async throws -> ConvosAPI.BatchProfilesResponse {
        let profilesById: [String: ConvosAPI.ProfileResponse] = inboxIds.reduce(into: [:]) { result, id in
            let profile = ConvosAPI.ProfileResponse(
                id: id,
                name: "Mock User \(id)",
                username: "mockuser\(id)",
                description: "This is a mock profile for \(id).",
                avatar: nil,
                xmtpId: "mock-xmtp-id-\(id)",
                identityAddress: "0xMOCKADDRESS\(id)"
            )
            result[id] = profile
        }
        return ConvosAPI.BatchProfilesResponse(
            profiles: profilesById
        )
    }

    func getProfiles(matching query: String) async throws -> [ConvosAPI.ProfileResponse] {
        return [
            ConvosAPI.ProfileResponse(
                id: "search_1",
                name: "Search Result 1",
                username: "searchuser1",
                description: "Profile matching query: \(query)",
                avatar: nil,
                xmtpId: "mock-xmtp-id-search1",
                identityAddress: "0xMOCKADDRESSSEARCH1"
            )
        ]
    }

    func requestToJoin(_ inviteCode: String) async throws -> ConvosAPI.RequestToJoinResponse {
        .init(
            id: UUID().uuidString,
            invite: ConvosAPI.InviteDetailsResponse(
                id: "created_invite_123",
                name: "My Group",
                description: nil,
                imageUrl: nil,
                maxUses: nil,
                usesCount: 0,
                status: .active,
                expiresAt: nil,
                autoApprove: false,
                groupId: "my_group_123",
                createdAt: Date(),
                inviteLinkURL: "http://convos.org/join/my_group_123"
            ),
            createdAt: Date().ISO8601Format()
        )
    }

    func deleteRequestToJoin(_ requestId: String) async throws -> ConvosAPI.DeleteRequestToJoinResponse {
        .init(
            id: requestId,
            deleted: true
        )
    }

    func uploadAttachment(
        data: Data,
        filename: String,
        contentType: String,
        acl: String
    ) async throws -> String {
        return "https://mock-api.example.com/uploads/\(filename)"
    }

    func uploadAttachmentAndExecute(
        data: Data,
        filename: String,
        afterUpload: @escaping (String) async throws -> Void
    ) async throws -> String {
        let uploadedURL = "https://mock-api.example.com/uploads/\(filename)"
        try await afterUpload(uploadedURL)
        return uploadedURL
    }

    // MARK: - Notifications mocks
    func registerForNotifications(deviceId: String, pushToken: String, identityId: String, xmtpInstallationId: String) async throws {
        // no-op in mock
    }

    func subscribeToTopics(installationId: String, topics: [String]) async throws {
        // no-op in mock
    }

    func unsubscribeFromTopics(installationId: String, topics: [String]) async throws {
        // no-op in mock
    }

    func unregisterInstallation(xmtpInstallationId: String) async throws {
        // no-op in mock
    }
    func overrideJWTToken(_ token: String) {
        // no-op in mock
    }
}<|MERGE_RESOLUTION|>--- conflicted
+++ resolved
@@ -60,11 +60,7 @@
         super.init()
     }
 
-<<<<<<< HEAD
-    func authenticate(inboxId: String, installationId: String, appCheckToken: String, signature: String) async throws -> String {
-=======
-    func authenticate(inboxId: String, installationId: String, signature: String, retryCount: Int = 0) async throws -> String {
->>>>>>> c5fcd2c9
+    func authenticate(inboxId: String, installationId: String, appCheckToken: String, signature: String, retryCount: Int = 0) async throws -> String {
         return "mock-jwt-token"
     }
 
