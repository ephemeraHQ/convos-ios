import ConvosCore
import SwiftUI

struct InviteShareLink: View {
    let invite: Invite?
    var body: some View {
        let inviteString = invite?.inviteUrlString ?? ""
        ShareLink(
            item: inviteString,
            preview: SharePreview(
                "Join a private convo",
                image: Image("AppIcon")
            )
        ) {
            Image(systemName: "square.and.arrow.up")
                .foregroundStyle(.colorTextPrimary)
        }
        .disabled(inviteString.isEmpty)
    }
}

struct NewConversationView: View {
    let viewModel: NewConversationViewModel
    @State private var hasShownScannerOnAppear: Bool = false
    @State private var presentingDeleteConfirmation: Bool = false
    @State private var sidebarWidth: CGFloat = 0.0

    @FocusState private var focusState: MessagesViewInputFocus?

    @Environment(\.dismiss) private var dismiss: DismissAction

    var body: some View {
        ConversationInfoPresenter(
            viewModel: viewModel.conversationViewModel,
            focusState: $focusState,
            sidebarColumnWidth: $sidebarWidth,
        ) {
            NavigationStack {
                @Bindable var viewModel = viewModel
                Group {
                    if viewModel.showingFullScreenScanner {
                        JoinConversationView { inviteCode in
<<<<<<< HEAD
                            viewModel.join(inviteUrlString: inviteCode)
=======
                            if viewModel.join(inviteUrlString: inviteCode) {
                                return true
                            } else {
                                return false
                            }
>>>>>>> 8b76c221
                        }
                    } else {
                        Group {
                            if let conversationViewModel = viewModel.conversationViewModel {
                                ConversationView(
                                    viewModel: conversationViewModel,
                                    focusState: $focusState,
                                    onScanInviteCode: viewModel.onScanInviteCode,
                                    onDeleteConversation: viewModel.deleteConversation,
                                    confirmDeletionBeforeDismissal: viewModel.shouldConfirmDeletingConversation,
                                    messagesTopBarTrailingItem: viewModel.messagesTopBarTrailingItem
                                )
                            } else if let initializationError = viewModel.initializationError {
                                ErrorView(error: initializationError) {
                                    viewModel.start()
                                }
                            } else {
                                EmptyView()
                            }
                        }
                        .toolbar {
                            ToolbarItem(placement: .topBarLeading) {
                                Button(role: .close) {
                                    if viewModel.shouldConfirmDeletingConversation {
                                        presentingDeleteConfirmation = true
                                    } else {
                                        dismiss()
                                    }
                                }
                                .confirmationDialog("", isPresented: $presentingDeleteConfirmation) {
                                    Button("Delete", role: .destructive) {
                                        viewModel.deleteConversation()
                                        dismiss()
                                    }

                                    Button("Keep") {
                                        dismiss()
                                    }
                                }
                            }
                        }
                    }
                }
                .background(.colorBackgroundPrimary)
                .sheet(isPresented: $viewModel.presentingJoinConversationSheet) {
                    JoinConversationView { inviteCode in
                        viewModel.join(inviteUrlString: inviteCode)
                    }
                }
                .selfSizingSheet(isPresented: $viewModel.presentingInvalidInviteSheet) {
                    InfoView(title: "No convo here", description: "Maybe it already exploded.")
                }
<<<<<<< HEAD
                .alert("Join Error", isPresented: $viewModel.presentingJoinError) {
                    Button("OK") {
                        viewModel.dismissJoinError()
                    }
                } message: {
                    Text(viewModel.joinError ?? "Unknown error occurred")
=======
                .selfSizingSheet(isPresented: $viewModel.presentingFailedToJoinSheet) {
                    InfoView(title: "Try again", description: "Joining the convo failed.")
>>>>>>> 8b76c221
                }
            }
        }
    }
}

#Preview {
    @Previewable @State var viewModel: NewConversationViewModel = .init(
        session: ConvosClient.mock().session,
        showScannerOnAppear: false
    )
    @Previewable @State var presented: Bool = true
    VStack {
    }
    .fullScreenCover(isPresented: $presented) {
        NewConversationView(viewModel: viewModel)
    }
}<|MERGE_RESOLUTION|>--- conflicted
+++ resolved
@@ -40,15 +40,7 @@
                 Group {
                     if viewModel.showingFullScreenScanner {
                         JoinConversationView { inviteCode in
-<<<<<<< HEAD
                             viewModel.join(inviteUrlString: inviteCode)
-=======
-                            if viewModel.join(inviteUrlString: inviteCode) {
-                                return true
-                            } else {
-                                return false
-                            }
->>>>>>> 8b76c221
                         }
                     } else {
                         Group {
@@ -101,17 +93,8 @@
                 .selfSizingSheet(isPresented: $viewModel.presentingInvalidInviteSheet) {
                     InfoView(title: "No convo here", description: "Maybe it already exploded.")
                 }
-<<<<<<< HEAD
-                .alert("Join Error", isPresented: $viewModel.presentingJoinError) {
-                    Button("OK") {
-                        viewModel.dismissJoinError()
-                    }
-                } message: {
-                    Text(viewModel.joinError ?? "Unknown error occurred")
-=======
                 .selfSizingSheet(isPresented: $viewModel.presentingFailedToJoinSheet) {
                     InfoView(title: "Try again", description: "Joining the convo failed.")
->>>>>>> 8b76c221
                 }
             }
         }
