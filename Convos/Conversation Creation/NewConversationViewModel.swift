--- conflicted
+++ resolved
@@ -40,7 +40,7 @@
     }
     private var messagingService: AnyMessagingService?
     private var newConversationTask: Task<Void, Never>?
-    private var joinConversationTask: Task<Void, Never>?
+    private var joinConversationTask: Task<Void, Error>?
     private var cancellables: Set<AnyCancellable> = []
 
     // MARK: - Init
@@ -64,39 +64,6 @@
         conversationViewModel = nil
     }
 
-<<<<<<< HEAD
-    @MainActor
-    private func initializeAsyncDependencies() async throws {
-        let messagingService = try await session.addInbox()
-        self.messagingService = messagingService
-        let draftConversationComposer = messagingService.draftConversationComposer()
-        self.draftConversationComposer = draftConversationComposer
-        let draftConversation = try draftConversationComposer.draftConversationRepository.fetchConversation() ?? .empty(
-            id: draftConversationComposer.draftConversationRepository.conversationId
-        )
-        self.conversationViewModel = .init(
-            conversation: draftConversation,
-            session: session,
-            draftConversationComposer: draftConversationComposer,
-            myProfileRepository: messagingService.myProfileRepository()
-        )
-        self.conversationViewModel?.untitledConversationPlaceholder = "New convo"
-
-        // Handle prefilled invite code (from deep links)
-        if let prefilledInviteCode {
-            self.conversationViewModel?.showsInfoView = false
-            let success = joinWithErrorHandling(inviteUrlString: prefilledInviteCode)
-            if !success {
-                Logger.warning("Failed to join with prefilled invite code: \(prefilledInviteCode)")
-                return
-            }
-        } else if showScannerOnAppear {
-            // Only show scanner when manually joining (no prefilled code)
-            self.conversationViewModel?.showsInfoView = false
-        } else {
-            // Create new conversation when not joining
-            try await draftConversationComposer.draftConversationWriter.createConversation()
-=======
     func start() {
         // Start async initialization
         initializationTask = Task { [weak self] in
@@ -122,16 +89,25 @@
                 myProfileRepository: messagingService.myProfileRepository()
             )
             self.conversationViewModel?.untitledConversationPlaceholder = "New convo"
-            if showingFullScreenScanner {
+
+            // Handle prefilled invite code (from deep links)
+            if let prefilledInviteCode {
                 self.conversationViewModel?.showsInfoView = false
-            }
-            if !showingFullScreenScanner {
+                let success = joinWithErrorHandling(inviteUrlString: prefilledInviteCode)
+                if !success {
+                    Logger.warning("Failed to join with prefilled invite code: \(prefilledInviteCode)")
+                    return
+                }
+            } else if showingFullScreenScanner {
+                // Only show scanner when manually joining (no prefilled code)
+                self.conversationViewModel?.showsInfoView = false
+            } else {
+                // Create new conversation when not joining
                 try await draftConversationComposer.draftConversationWriter.createConversation()
             }
         } catch {
             Logger.error("Error initializing: \(error)")
             self.initializationError = error
->>>>>>> f9e3da09
         }
     }
 
@@ -147,6 +123,10 @@
     }
 
     func join(inviteUrlString: String) -> Bool {
+        // Clear any previous errors when starting a new join attempt
+        joinError = nil
+        presentingJoinError = false
+
         let inviteCode: String
 
         // Try to extract invite code from URL first
@@ -198,28 +178,17 @@
         joinConversationTask?.cancel()
         joinConversationTask = Task { [weak self] in
             guard let self else { return }
-<<<<<<< HEAD
-
-            // First check if we've already joined this conversation
-            if let existingConversationId = await draftConversationComposer?.draftConversationWriter.checkIfAlreadyJoined(inviteCode: inviteCode) {
-                Logger.info("Invite already redeeemed, showing existing conversation... conversationId: \(existingConversationId)")
-=======
             do {
                 // Request to join
                 self.showingFullScreenScanner = false
                 try await draftConversationComposer?.draftConversationWriter.requestToJoin(inviteCode: inviteCode)
             } catch ConversationStateMachineError.alreadyRedeemedInviteForConversation(let conversationId) {
                 Logger.info("Invite already redeeemed, showing existing conversation...")
->>>>>>> f9e3da09
                 await MainActor.run {
                     self.presentingJoinConversationSheet = false
                     self.delegate?.newConversationsViewModel(
                         self,
-<<<<<<< HEAD
-                        attemptedJoiningExistingConversationWithId: existingConversationId
-=======
                         attemptedJoiningExistingConversationWithId: conversationId
->>>>>>> f9e3da09
                     )
                 }
                 return
@@ -229,19 +198,25 @@
             do {
                 try await draftConversationComposer?.draftConversationWriter.requestToJoin(inviteCode: inviteCode)
                 Logger.info("Successfully joined conversation")
+                await MainActor.run {
+                    // Clear any previous errors on success
+                    self.joinError = nil
+                    self.presentingJoinError = false
+                    self.conversationViewModel?.showsInfoView = true
+                }
             } catch {
-<<<<<<< HEAD
                 Logger.error("Error joining conversation: \(error.localizedDescription)")
-=======
-                Logger.error("Error joining new conversation: \(error.localizedDescription)")
                 await MainActor.run {
+                    self.joinError = error.localizedDescription.isEmpty ?
+                        "Failed to join conversation. Please check your connection and try again." :
+                        error.localizedDescription
+                    self.presentingJoinError = true
+
                     if self.startedWithFullscreenScanner {
                         self.showingFullScreenScanner = true
                         self.conversationViewModel?.showsInfoView = false
                     }
-                    self.presentingInvalidInviteSheet = true
-                }
->>>>>>> f9e3da09
+                }
             }
         }
     }
