--- conflicted
+++ resolved
@@ -1,15 +1,11 @@
 import Foundation
 
-<<<<<<< HEAD
 public enum ApnsEnvironment: String, Codable {
     case sandbox
     case production
 }
 
-enum AppEnvironment {
-=======
 enum AppEnvironment: String, RawRepresentable {
->>>>>>> 814f37c4
     case local, tests, dev, production
 
     var apiBaseURL: String {
