--- conflicted
+++ resolved
@@ -43,19 +43,10 @@
         }
     }
     var messages: [AnyMessage]
-<<<<<<< HEAD
     var invite: Invite {
         conversation.invite ?? .empty
     }
-    private(set) var profile: Profile = .empty(inboxId: "") {
-        didSet {
-            displayName = profile.name ?? ""
-        }
-    }
-=======
-    var invite: Invite = .empty
     private(set) var profile: Profile = .empty(inboxId: "")
->>>>>>> 6843d937
     var untitledConversationPlaceholder: String = "Untitled"
     var conversationInfoSubtitle: String {
         conversation.members.count > 1 ? conversation.membersCountString : "Customize"
