import SwiftUI

@main
struct ConvosApp: App {
    let convos: ConvosClient = .client(environment: ConfigManager.shared.currentEnvironment)
    let analyticsService: AnalyticsServiceProtocol = PosthogAnalyticsService.shared

    @UIApplicationDelegateAdaptor(PushNotificationDelegate.self) var pushDelegate: PushNotificationDelegate
    @State private var pushNotificationManager: PushNotificationManager = PushNotificationManager.shared

    init() {
        SDKConfiguration.configureSDKs()
<<<<<<< HEAD
=======

>>>>>>> 44c80620
        Logger.info("🚀 App starting with environment: \(ConfigManager.shared.currentEnvironment)")

        do {
            try convos.prepare()
        } catch {
            Logger.error("Convos SDK failed preparing: \(error.localizedDescription)")
        }
    }

    var body: some Scene {
        WindowGroup {
            ConversationsView(session: convos.session)
                .withSafeAreaEnvironment()
                .environment(pushNotificationManager)
                .onAppear {
                    setupPushNotifications()
                }
        }
    }

    private func setupPushNotifications() {
        Task {
            do {
                try await pushNotificationManager.requestAuthorization()

                // Also try to register existing token if we have one and user sessions are ready
                await pushNotificationManager.manuallyRegisterCurrentToken()
            } catch {
                Logger.error("Failed to request push notification authorization: \(error)")
            }
        }
    }
}<|MERGE_RESOLUTION|>--- conflicted
+++ resolved
@@ -10,10 +10,6 @@
 
     init() {
         SDKConfiguration.configureSDKs()
-<<<<<<< HEAD
-=======
-
->>>>>>> 44c80620
         Logger.info("🚀 App starting with environment: \(ConfigManager.shared.currentEnvironment)")
 
         do {
