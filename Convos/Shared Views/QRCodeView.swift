import ConvosCore
import SwiftUI

struct QRCodeView: View {
    let identifier: String
    let backgroundColor: Color?
    let foregroundColor: Color?
    @State private var isRegenerating: Bool = false
    @State private var currentQRCode: UIImage?
    @State private var generationTask: Task<Void, Never>?
    @Environment(\.displayScale) private var displayScale: CGFloat
    @Environment(\.colorScheme) private var colorScheme: ColorScheme

<<<<<<< HEAD
    init(identifier: String, backgroundColor: Color = .colorBackgroundPrimary, foregroundColor: Color = .colorTextPrimary) {
=======
    /// Initialize with automatic light/dark mode support
    init(identifier: String) {
        self.identifier = identifier
        self.backgroundColor = nil
        self.foregroundColor = nil
    }

    /// Initialize with custom colors
    init(identifier: String, backgroundColor: Color, foregroundColor: Color) {
>>>>>>> 735e4d53
        self.identifier = identifier
        self.backgroundColor = backgroundColor
        self.foregroundColor = foregroundColor
    }

    private func generateQRCode() async -> UIImage? {
        let options: QRCodeGenerator.Options

        if let backgroundColor = backgroundColor, let foregroundColor = foregroundColor {
            // Use custom colors
            options = QRCodeGenerator.Options(
                scale: displayScale,
                displaySize: 220,
                foregroundColor: UIColor(foregroundColor),
                backgroundColor: UIColor(backgroundColor)
            )
        } else {
            // Use appropriate preset based on color scheme
            options = colorScheme == .dark ? .qrCodeDark : .qrCodeLight
        }

        return await QRCodeGenerator.generate(from: identifier, options: options)
    }

    private var effectiveBackgroundColor: Color {
        if let backgroundColor = backgroundColor {
            return backgroundColor
        }
        return colorScheme == .dark ? .black : .white
    }

    private func updateQRCode() {
        generationTask?.cancel()

        guard !identifier.isEmpty else { return }

        isRegenerating = true

        generationTask = Task {
            let newQRCode = await generateQRCode()

            if !Task.isCancelled {
                await MainActor.run {
                    currentQRCode = newQRCode
                    isRegenerating = false
                }
            }
        }
    }

    var body: some View {
        ZStack {
            if let qrCodeImage = currentQRCode {
                Image(uiImage: qrCodeImage)
                    .interpolation(.none)
                    .resizable()
                    .aspectRatio(1.0, contentMode: .fit)
                    .frame(maxWidth: 220, maxHeight: 220)
            } else {
                RoundedRectangle(cornerRadius: DesignConstants.CornerRadius.medium)
                    .fill(.colorFillMinimal)
                    .frame(width: 220, height: 220)
            }

            ShareLink(item: identifier) {
                Image(systemName: "square.and.arrow.up")
                    .font(.system(size: 24.0, weight: .medium))
                    .foregroundStyle(.colorTextPrimaryInverted)
                    .frame(width: 60, height: 60)
                    .padding(DesignConstants.Spacing.step2x)
            }
            .opacity(currentQRCode == nil ? 0.0 : 1.0)
            .disabled(isRegenerating)
            .animation(.easeInOut(duration: 0.95), value: isRegenerating)
        }
        .animation(.easeInOut(duration: 0.95), value: isRegenerating)
        .onChange(of: identifier) { oldIdentifier, newIdentifier in
            guard oldIdentifier != newIdentifier else { return }
            updateQRCode()
        }
        .onChange(of: colorScheme) { _, _ in
            // Regenerate QR code when color scheme changes (if using automatic colors)
            if backgroundColor == nil && foregroundColor == nil {
                updateQRCode()
            }
        }
        .onAppear {
            updateQRCode()
        }
        .onDisappear {
            generationTask?.cancel()
        }
    }
}

#Preview("Automatic Colors") {
    @Previewable @State var identifier: String = UUID().uuidString

    VStack(spacing: 40.0) {
        QRCodeView(identifier: identifier)

        Button("Refresh", systemImage: "shuffle.circle.fill") {
            identifier = UUID().uuidString
        }
    }
}

#Preview("Custom Colors") {
    @Previewable @State var identifier: String = UUID().uuidString

    VStack(spacing: 40.0) {
        QRCodeView(
            identifier: identifier,
            backgroundColor: .purple,
            foregroundColor: .white
        )

        Button("Refresh", systemImage: "shuffle.circle.fill") {
            identifier = UUID().uuidString
        }
    }
}<|MERGE_RESOLUTION|>--- conflicted
+++ resolved
@@ -11,19 +11,7 @@
     @Environment(\.displayScale) private var displayScale: CGFloat
     @Environment(\.colorScheme) private var colorScheme: ColorScheme
 
-<<<<<<< HEAD
     init(identifier: String, backgroundColor: Color = .colorBackgroundPrimary, foregroundColor: Color = .colorTextPrimary) {
-=======
-    /// Initialize with automatic light/dark mode support
-    init(identifier: String) {
-        self.identifier = identifier
-        self.backgroundColor = nil
-        self.foregroundColor = nil
-    }
-
-    /// Initialize with custom colors
-    init(identifier: String, backgroundColor: Color, foregroundColor: Color) {
->>>>>>> 735e4d53
         self.identifier = identifier
         self.backgroundColor = backgroundColor
         self.foregroundColor = foregroundColor
