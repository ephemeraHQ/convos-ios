--- conflicted
+++ resolved
@@ -6,10 +6,6 @@
 
 /// Lightweight delegate for push notifications and scene configuration
 @MainActor
-<<<<<<< HEAD
-@Observable
-=======
->>>>>>> 43646e72
 class ConvosAppDelegate: NSObject, UIApplicationDelegate, UNUserNotificationCenterDelegate {
     var session: (any SessionManagerProtocol)?
 
