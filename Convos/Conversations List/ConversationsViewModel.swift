import Combine
import ConvosCore
import Foundation
import Observation

@Observable
final class ConversationsViewModel {
    // MARK: - Public

    var selectedConversation: Conversation? {
        get {
            selectedConversationViewModel?.conversation
        }
        set {
            if let selectedConversation = newValue {
                selectedConversationViewModel = ConversationViewModel(
                    conversation: selectedConversation,
                    session: session
                )
                markConversationAsRead(selectedConversation)
            } else {
                selectedConversationViewModel = nil
            }

            // Notify that active conversation has changed
            NotificationCenter.default.post(
                name: .activeConversationChanged,
                object: nil,
                userInfo: ["conversationId": newValue?.id as Any]
            )
        }
    }
    private(set) var selectedConversationViewModel: ConversationViewModel?
    var newConversationViewModel: NewConversationViewModel? {
        didSet {
            if newConversationViewModel == nil {
                NotificationCenter.default.post(
                    name: .activeConversationChanged,
                    object: nil,
                    userInfo: ["conversationId": nil]
                )
            }
        }
    }
    var presentingExplodeInfo: Bool = false
    var presentingEarlyAccessInfo: Bool = false
    let maxNumberOfConvos: Int = 20
    var presentingMaxNumberOfConvosReachedInfo: Bool = false
    private var maxNumberOfConvosReached: Bool {
        conversationsCount >= maxNumberOfConvos
    }
    private(set) var conversations: [Conversation] = []
    private var conversationsCount: Int = 0 {
        didSet {
            if conversationsCount > 1 {
                hasCreatedMoreThanOneConvo = true
            }

            hasEarlyAccess = true// conversationsCount > 0
        }
    }

    var pinnedConversations: [Conversation] {
        conversations.filter { $0.isPinned }.filter { $0.kind == .group } // @jarodl temporarily filtering out dms
    }
    var unpinnedConversations: [Conversation] {
        conversations.filter { !$0.isPinned }.filter { $0.kind == .group } // @jarodl temporarily filtering out dms
    }

    private(set) var hasCreatedMoreThanOneConvo: Bool {
        get {
            UserDefaults.standard.bool(forKey: "hasCreatedMoreThanOneConvo")
        }
        set {
            UserDefaults.standard.set(newValue, forKey: "hasCreatedMoreThanOneConvo")
        }
    }

    private var hasSeenEarlyAccessInfo: Bool {
        get {
            UserDefaults.standard.bool(forKey: "hasSeenEarlyAccessInfo")
        }
        set {
            UserDefaults.standard.set(newValue, forKey: "hasSeenEarlyAccessInfo")
        }
    }

    private(set) var hasEarlyAccess: Bool {
        get {
            UserDefaults.standard.bool(forKey: "hasEarlyAccess")
        }
        set {
            UserDefaults.standard.set(newValue, forKey: "hasEarlyAccess")
        }
    }

    // MARK: - Private

    private let session: any SessionManagerProtocol
    private let conversationsRepository: any ConversationsRepositoryProtocol
    private let conversationsCountRepository: any ConversationsCountRepositoryProtocol
    private var localStateWriters: [String: any ConversationLocalStateWriterProtocol] = [:]
    private var cancellables: Set<AnyCancellable> = .init()
    private var leftConversationObserver: Any?
    private var newConversationViewModelTask: Task<Void, Never>?

    init(session: any SessionManagerProtocol) {
        self.session = session
        self.conversationsRepository = session.conversationsRepository(
            for: .allowed
        )
        self.conversationsCountRepository = session.conversationsCountRepo(
            for: .allowed,
            kinds: .groups
        )
        do {
            self.conversations = try conversationsRepository.fetchAll()
            self.conversationsCount = try conversationsCountRepository.fetchCount()
            self.hasEarlyAccess = conversationsCount > 0
        } catch {
            Logger.error("Error fetching conversations: \(error)")
            self.conversations = []
            self.conversationsCount = 0
            self.hasEarlyAccess = false
        }
        if !hasEarlyAccess {
<<<<<<< HEAD
            Task {
=======
            newConversationViewModelTask = Task { [weak self] in
                guard let self else { return }
>>>>>>> f8344416
                self.newConversationViewModel = await NewConversationViewModel.create(
                    session: session,
                    showingFullScreenScanner: true,
                    allowsDismissingScanner: false
                )
            }
        }
        observe()
    }

    deinit {
        newConversationViewModelTask?.cancel()
        if let leftConversationObserver {
            NotificationCenter.default.removeObserver(leftConversationObserver)
        }
        cancellables.removeAll()
    }

    func handleURL(_ url: URL) {
        guard let destination = DeepLinkHandler.destination(for: url) else {
            return
        }

        switch destination {
        case .joinConversation(inviteCode: let inviteCode):
            join(from: inviteCode)
        }
    }

    func onStartConvo() {
        guard !maxNumberOfConvosReached else {
            presentingMaxNumberOfConvosReachedInfo = true
            return
        }
<<<<<<< HEAD
        Task {
=======
        newConversationViewModelTask?.cancel()
        newConversationViewModelTask = Task { [weak self] in
            guard let self else { return }
>>>>>>> f8344416
            newConversationViewModel = await NewConversationViewModel.create(
                session: session,
                autoCreateConversation: true,
                delegate: self
            )
        }
    }

    func onJoinConvo() {
        guard !maxNumberOfConvosReached else {
            presentingMaxNumberOfConvosReachedInfo = true
            return
        }
<<<<<<< HEAD
        Task {
=======
        newConversationViewModelTask?.cancel()
        newConversationViewModelTask = Task { [weak self] in
            guard let self else { return }
>>>>>>> f8344416
            newConversationViewModel = await NewConversationViewModel.create(
                session: session,
                showingFullScreenScanner: true,
                delegate: self
            )
        }
    }

    func checkShouldShowEarlyAccessInfo() {
        if !hasSeenEarlyAccessInfo {
            presentingEarlyAccessInfo = true
            hasSeenEarlyAccessInfo = true
        }
    }

    private func join(from inviteCode: String) {
        guard !maxNumberOfConvosReached else {
            presentingMaxNumberOfConvosReachedInfo = true
            return
        }
<<<<<<< HEAD
        Task {
=======
        newConversationViewModelTask?.cancel()
        newConversationViewModelTask = Task { [weak self] in
            guard let self else { return }
>>>>>>> f8344416
            newConversationViewModel = await NewConversationViewModel.create(
                session: session,
                delegate: self
            )
            newConversationViewModel?.joinConversation(inviteCode: inviteCode)
        }
    }

    func deleteAllData() {
        selectedConversation = nil
        Task { [weak self] in
            guard let self else { return }
            do {
                try await session.deleteAllInboxes()

                // Clear all cached writers
<<<<<<< HEAD
                self.localStateWriters.removeAll()
=======
                await MainActor.run { self.localStateWriters.removeAll() }
>>>>>>> f8344416
            } catch {
                Logger.error("Error deleting all accounts: \(error)")
            }
        }
    }

    func leave(conversation: Conversation) {
        if selectedConversation == conversation {
            selectedConversation = nil
        }

        Task { [weak self] in
            guard let self else { return }
            do {
                try await session.deleteInbox(inboxId: conversation.inboxId)

                // Remove cached writer for deleted inbox
<<<<<<< HEAD
                self.localStateWriters.removeValue(forKey: conversation.inboxId)
=======
                _ = await MainActor.run { self.localStateWriters.removeValue(forKey: conversation.inboxId) }
>>>>>>> f8344416
            } catch {
                Logger.error("Error leaving convo: \(error.localizedDescription)")
            }
        }
    }

    private func observe() {
        leftConversationObserver = NotificationCenter.default
            .addObserver(forName: .leftConversationNotification, object: nil, queue: .main) { [weak self] notification in
                guard let self else { return }
                guard let conversationId: String = notification.userInfo?["conversationId"] as? String else {
                    return
                }
                Logger.info("Left conversation notification received for conversation: \(conversationId)")
                if selectedConversation?.id == conversationId {
                    selectedConversation = nil
                }
                if newConversationViewModel?.conversationViewModel.conversation.id == conversationId {
                    newConversationViewModel = nil
                }
            }

        // Observe explosion notification taps
        NotificationCenter.default
            .publisher(for: .explosionNotificationTapped)
            .receive(on: DispatchQueue.main)
            .sink { [weak self] _ in
                self?.presentingExplodeInfo = true
            }
            .store(in: &cancellables)

        // Observe conversation notification taps
        NotificationCenter.default
            .publisher(for: .conversationNotificationTapped)
            .receive(on: DispatchQueue.main)
            .sink { [weak self] notification in
                self?.handleConversationNotificationTap(notification)
            }
            .store(in: &cancellables)

        conversationsCountRepository.conversationsCount
            .receive(on: DispatchQueue.main)
            .sink { [weak self] conversationsCount in
                self?.conversationsCount = conversationsCount
            }
            .store(in: &cancellables)
        conversationsRepository.conversationsPublisher
            .receive(on: DispatchQueue.main)
            .sink { [weak self] conversations in
                self?.conversations = conversations
            }
            .store(in: &cancellables)
    }

    private func handleConversationNotificationTap(_ notification: Notification) {
        guard let userInfo = notification.userInfo,
              let inboxId = userInfo["inboxId"] as? String,
              let conversationId = userInfo["conversationId"] as? String else {
            Logger.warning("Conversation notification tapped but missing required userInfo")
            return
        }

        Logger.info("Handling conversation notification tap for inboxId: \(inboxId), conversationId: \(conversationId)")

        if let conversation = conversations.first(where: { $0.id == conversationId }) {
            Logger.info("Found conversation, selecting it")
            selectedConversation = conversation
        } else {
            Logger.warning("Conversation \(conversationId) not found in current conversation list")
        }
    }

    private func markConversationAsRead(_ conversation: Conversation) {
        Task { [weak self] in
            guard let self else { return }
            do {
                // Get or create the local state writer for this inbox
                // Wrap dictionary access in MainActor.run to prevent race conditions
                let localStateWriter: (any ConversationLocalStateWriterProtocol)? = await MainActor.run {
                    if let existingWriter = self.localStateWriters[conversation.inboxId] {
                        return existingWriter
                    }
                    return nil
                }

                let writer: any ConversationLocalStateWriterProtocol
                if let localStateWriter {
                    writer = localStateWriter
                } else {
                    // Create new writer outside of MainActor context
                    let messagingService = session.messagingService(for: conversation.inboxId)
                    let newWriter = messagingService.conversationLocalStateWriter()

                    // Store it atomically on MainActor
                    await MainActor.run {
                        // Check again in case another task created it while we were waiting
                        if self.localStateWriters[conversation.inboxId] == nil {
                            self.localStateWriters[conversation.inboxId] = newWriter
                        }
                    }

                    writer = newWriter
                }

                try await writer.setUnread(false, for: conversation.id)
            } catch {
                Logger.warning("Failed marking conversation as read: \(error.localizedDescription)")
            }
        }
    }
}

extension ConversationsViewModel: NewConversationsViewModelDelegate {
    func newConversationsViewModel(
        _ viewModel: NewConversationViewModel,
        attemptedJoiningExistingConversationWithId conversationId: String
    ) {
        // stop showing new convo view
        newConversationViewModel = nil

        guard let conversation = conversations.first(where: { $0.id == conversationId }) else {
            return
        }

        DispatchQueue.main.async { [weak self] in
            self?.selectedConversation = conversation
        }
    }
}

extension ConversationsViewModel {
    static var mock: ConversationsViewModel {
        let client = ConvosClient.mock()
        return .init(session: client.session)
    }
}<|MERGE_RESOLUTION|>--- conflicted
+++ resolved
@@ -56,7 +56,7 @@
                 hasCreatedMoreThanOneConvo = true
             }
 
-            hasEarlyAccess = true// conversationsCount > 0
+            hasEarlyAccess = conversationsCount > 0
         }
     }
 
@@ -124,12 +124,8 @@
             self.hasEarlyAccess = false
         }
         if !hasEarlyAccess {
-<<<<<<< HEAD
-            Task {
-=======
             newConversationViewModelTask = Task { [weak self] in
                 guard let self else { return }
->>>>>>> f8344416
                 self.newConversationViewModel = await NewConversationViewModel.create(
                     session: session,
                     showingFullScreenScanner: true,
@@ -164,13 +160,9 @@
             presentingMaxNumberOfConvosReachedInfo = true
             return
         }
-<<<<<<< HEAD
-        Task {
-=======
         newConversationViewModelTask?.cancel()
         newConversationViewModelTask = Task { [weak self] in
             guard let self else { return }
->>>>>>> f8344416
             newConversationViewModel = await NewConversationViewModel.create(
                 session: session,
                 autoCreateConversation: true,
@@ -184,13 +176,9 @@
             presentingMaxNumberOfConvosReachedInfo = true
             return
         }
-<<<<<<< HEAD
-        Task {
-=======
         newConversationViewModelTask?.cancel()
         newConversationViewModelTask = Task { [weak self] in
             guard let self else { return }
->>>>>>> f8344416
             newConversationViewModel = await NewConversationViewModel.create(
                 session: session,
                 showingFullScreenScanner: true,
@@ -211,13 +199,9 @@
             presentingMaxNumberOfConvosReachedInfo = true
             return
         }
-<<<<<<< HEAD
-        Task {
-=======
         newConversationViewModelTask?.cancel()
         newConversationViewModelTask = Task { [weak self] in
             guard let self else { return }
->>>>>>> f8344416
             newConversationViewModel = await NewConversationViewModel.create(
                 session: session,
                 delegate: self
@@ -234,11 +218,7 @@
                 try await session.deleteAllInboxes()
 
                 // Clear all cached writers
-<<<<<<< HEAD
-                self.localStateWriters.removeAll()
-=======
                 await MainActor.run { self.localStateWriters.removeAll() }
->>>>>>> f8344416
             } catch {
                 Logger.error("Error deleting all accounts: \(error)")
             }
@@ -256,11 +236,7 @@
                 try await session.deleteInbox(inboxId: conversation.inboxId)
 
                 // Remove cached writer for deleted inbox
-<<<<<<< HEAD
-                self.localStateWriters.removeValue(forKey: conversation.inboxId)
-=======
                 _ = await MainActor.run { self.localStateWriters.removeValue(forKey: conversation.inboxId) }
->>>>>>> f8344416
             } catch {
                 Logger.error("Error leaving convo: \(error.localizedDescription)")
             }
